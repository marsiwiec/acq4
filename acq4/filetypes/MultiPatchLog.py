--- conflicted
+++ resolved
@@ -277,14 +277,8 @@
             # TODO save current patch profile and any changes thereof
             # TODO save pressure measurements, maybe?
             # TODO save lighting
-<<<<<<< HEAD
-            # TODO save clamp mode changes, holding voltage, current
-            # TODO save entire test pulse
-=======
             # TODO handle clamp_state_change, holding value
-            # TODO save entire test pulse?
             # 'move_request': is currently ignored
->>>>>>> 5777b7ef
             'test_pulse': np.zeros(
                 count_for_use('test_pulse'),
                 dtype=TEST_PULSE_NUMPY_DTYPE,
