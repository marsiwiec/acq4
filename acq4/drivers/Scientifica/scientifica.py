--- conflicted
+++ resolved
@@ -11,12 +11,7 @@
 from .control_thread import ScientificaControlThread
 from .serial import ScientificaSerial
 from acq4.util.debug import printExc
-<<<<<<< HEAD
-from ..SerialDevice import SerialDevice
 from ...util.acq4_typing import Number
-=======
-from ...util.typing import Number
->>>>>>> 7fab7d1e
 
 # Data provided by Scientifica
 _device_types = """
@@ -497,10 +492,10 @@
 
     def getBaudrate(self):
         return self.serial.getBaudrate()
-    
+
     def setBaudrate(self, rate):
         return self.serial.setBaudrate(rate)
-    
+
     def getObjective(self):
         """Return the currently active objective slot (int; only for MOC devices)"""
         return int(self.serial.send("obj"))
