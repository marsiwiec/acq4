--- conflicted
+++ resolved
@@ -75,10 +75,7 @@
 
     def saveFrame(self, bgCtrl, contrastCtrl):
         """Ask the recording thread to save the most recently acquired frame."""
-<<<<<<< HEAD
-=======
         # TODO get the bg and contrast metadata instead of teaching the Frame to do so
->>>>>>> 8b9cad02
         with self.lock:
             self.newFrames.append(
                 {
