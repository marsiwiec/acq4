--- conflicted
+++ resolved
@@ -875,11 +875,7 @@
             self.open()
             if w is not None:
                 cp = w.geometry().center()
-<<<<<<< HEAD
-                self.setGeometry(int(cp.x() - self.width() / 2.0), int(cp.y() - self.height() / 2.0), self.width(), self.height()) # bms-debug
-=======
                 self.setGeometry(int(cp.x() - self.width() / 2.0), int(cp.y() - self.height() / 2.0), self.width(), self.height())
->>>>>>> 72e8bf99
         self.raise_()
 
     @staticmethod
