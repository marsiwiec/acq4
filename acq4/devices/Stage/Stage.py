from __future__ import annotations

import contextlib
import functools
import itertools
import threading
from typing import Tuple, List

import numpy as np

import pyqtgraph as pg
from acq4.util import Qt, ptime
from acq4.util.Mutex import Mutex
<<<<<<< HEAD
from coorx import AffineTransform
=======
from pyqtgraph import siFormat
>>>>>>> 7fab7d1e
from .calibration import ManipulatorAxesCalibrationWindow, StageAxesCalibrationWindow
from ..Device import Device
from ..OptomechDevice import OptomechDevice
from ... import getManager
from ...util.HelpfulException import HelpfulException
from ...util.future import Future, FutureButton
from ...util.geometry import Plane


class Stage(Device, OptomechDevice):
    """Base class for mechanical stages with motorized control and/or position feedback.

    This is an optomechanical device that modifies its own transform based on position or orientation
    information received from a position control device. The transform is calculated as::

        totalTransform = baseTransform * stageTransform

    where *baseTransform* is defined in the configuration for the device, and *stageTransform* is
    defined by the hardware.

    Additional config options::

        isManipulator : bool
            Default False. Whether this mechanical device is to be used as an e.g. pipette manipulator, rather than
            as a stage.
        fastSpeed : float
            Speed (m/s) to use when a movement is requested with speed='fast'
        slowSpeed : float
            Speed (m/s) to use when a movement is requested with speed='slow'
    """

    sigPositionChanged = Qt.Signal(object, object, object)  # self, new position, old position
    sigOrientationChanged = Qt.Signal(object)  # self
    sigLimitsChanged = Qt.Signal(object)
    sigSwitchChanged = Qt.Signal(object, object)  # self, {switch_name: value, ...}

    def __init__(self, dm, config, name):
        Device.__init__(self, dm, config, name)
        OptomechDevice.__init__(self, dm, config, name)

        # total device transform will be composed of a base transform (defined in the config)
        # and a dynamic translation provided by the hardware.
        self._baseTransform = self.deviceTransform() * 1  # *1 makes a copy
        self._inverseBaseTransform = None

        m = pg.SRTTransform3D(self._baseTransform)
        angle, axis = m.getRotation()
        scale = m.getScale()
        if tuple(scale) != (1, 1, 1) or angle != 0:
            raise ValueError("Stage transform must be only translation.")

        self._stageTransform = Qt.QMatrix4x4()
        self._inverseStageTransform = Qt.QMatrix4x4()
        self.isManipulator = config.get("isManipulator", False)

        self.config = config
        self.lock = Mutex(Qt.QMutex.Recursive)

        nAxes = len(self.axes())
        self._lastPos = [0] * nAxes

        # default implementation just uses this matrix to
        # convert from device position to translation vector
        self._axisTransform = None
        self._inverseAxisTransform = None
        self._calculatedXAxisOrientation = None

        self._defaultSpeed = 'fast'
        self.setFastSpeed(config.get('fastSpeed', 1e-3))
        self.setSlowSpeed(config.get('slowSpeed', 10e-6))

        self._limits = [(None, None)] * nAxes
        if 'limits' in config:
            self.setLimits(**config['limits'])

        self._progressDialog = None
        self._progressTimer = Qt.QTimer()
        self._progressTimer.timeout.connect(self.updateProgressDialog)

        calibration = self.readConfigFile('calibration')
        axisTr = calibration.get('transform', None)
        if axisTr is not None:
            self._axisTransform = pg.Transform3D(axisTr)

        # set up joystick callbacks if requested
        jsdevs = set()
        self._jsAxes = set()   # just used to listen for specific events
        self._jsButtons = set()
        if 'joystick' in config:
            for axis, axcfg in config['joystick'].items():
                jsname, jsaxis = axcfg['axis']
                try:
                    js = dm.getDevice(jsname)
                except Exception:
                    print(f'Joystick device "{jsname}" not found; disabling control from this device.')
                    continue
                jsdevs.add(js)
                self._jsAxes.add((js, jsaxis))
                for jsname, button, scale in axcfg.get('modifiers', []):
                    js = dm.getDevice(jsname)
                    self._jsButtons.add((js, button))
        for jsdev in jsdevs:
            jsdev.sigStateChanged.connect(self.joystickChanged)

        dm.declareInterface(name, ['stage'], self)

    def quit(self):
        self.stop()

    def axes(self) -> Tuple[str]:
        """Return a tuple of axis names implemented by this device, like ('x', 'y', 'z').

        The axes described in the above data structure correspond to the mechanical
        actuators on the device; they do not necessarily correspond to the axes in the 
        global coordinate system or the local coordinate system of the device.

        This method must be reimplemented by subclasses.
        """
        raise NotImplementedError("Must be implemented in subclass.")

    def capabilities(self):
        """Return a structure describing the capabilities of this device::
        
            {
                'getPos': (x, y, z),      # bool: whether each axis can be read from the device
                'setPos': (x, y, z),      # bool: whether each axis can be set on the device
                'limits': (x, y, z),      # bool: whether limits can be set for each axis
            }
            
        The axes described in the above data structure correspond to the mechanical
        actuators on the device; they do not necessarily correspond to the axes in the 
        global coordinate system or the local coordinate system of the device.

        Subclasses must reimplement this method.
        """
        # todo: add other capability flags like resolution, speed, closed-loop, etc?
        raise NotImplementedError

    def setFastSpeed(self, v):
        """Set the maximum speed of the stage (m/sec) when under programmed control.
        """
        self.fastSpeed = v

    def setSlowSpeed(self, v):
        """Set the slow speed of the stage (m/sec) when under programmed control.

        This speed is used when it is necessary to minimize vibration or maximize movement accuracy.
        """
        self.slowSpeed = v

    def _interpretSpeed(self, speed):
        """Return a speed in m/s where the argument *speed* can be any of
        'fast', 'slow', or a float m/s.
        """
        if speed == 'fast':
            speed = self.fastSpeed
        elif speed == 'slow':
            speed = self.slowSpeed
        return speed

    def stageTransform(self):
        """Return the transform that implements the translation/rotation generated
        by the current hardware state. 
        """
        return pg.SRTTransform3D(self._stageTransform)

    def inverseStageTransform(self):
        if self._inverseStageTransform is None:
            inv, invertible = self.stageTransform().inverted()
            if not invertible:
                raise Exception("Transform is not invertible.")
            self._inverseStageTransform = inv
        return pg.SRTTransform3D(self._inverseStageTransform)

    def _makeStageTransform(self, pos, axisTransform=None):
        """Return a stage transform (as should be returned by stageTransform)
        and an optional inverse, given a position reported by the device.

        If the inverse transform is None, then it will be automatically generated
        on demand by calling transform.inverted().

        Subclasses may override this method; the default uses _axisTransform to 
        map from the device position to a 3D translation matrix. This covers only cases
        where the stage axes perform linear translations. For rotation or nonlinear
        movement, this method must be reimplemented.
        """
        tr = pg.SRTTransform3D()
        if axisTransform is None:
            axisTransform = self.axisTransform()
        offset = pg.Vector(axisTransform.map(pg.Vector(pos)))
        tr.translate(offset)

        inv = pg.SRTTransform3D()
        inv.translate(-offset)

        return tr, inv

    def _solveStageTransform(self, posChange):
        """Given a desired change of local origin, return the device position required.

        The default implementation simply inverts _axisTransform to generate this solution;
        devices with more complex kinematics need to reimplement this method.
        """ 
        tr = self.stageTransform().getTranslation() + pg.Vector(posChange)
        return pg.Vector(self.inverseAxisTransform().map(tr))

    def axisTransform(self) -> pg.Transform3D:
        """Transformation matrix with columns that point in the direction that each manipulator axis moves.

        This transform gives the relationship between the coordinates reported by the device and real world coordinates.
        It assumes a 3-axis, linear stage, where the axes are not necessarily orthogonal to each other.

        This matrix is usually derived from calibration points. Before calibration, it provides only scale
        factors.
        """
        if self._axisTransform is None:
            self._axisTransform = pg.Transform3D()
            self._inverseAxisTransform = pg.Transform3D()
            scale = self.config.get('scale', None)
            if scale is not None:
                self._axisTransform.scale(*scale)
                self._inverseAxisTransform.scale(*[1.0 / x for x in scale])
        return pg.Transform3D(self._axisTransform)

    def setAxisTransform(self, tr):
        self._axisTransform = tr
        self._inverseAxisTransform = None
        self._calculatedXAxisOrientation = None
        self._updateTransform()
        self.sigOrientationChanged.emit(self)

    @functools.lru_cache
    def calculatedAxisOrientation(self, axis: str):
        """Return the pitch and yaw of a stage axis.

        The pitch is returned in degrees relative to global horizontal (positive values point downward), 
        whereas the yaw is returned in degrees around the global Z axis relative to the global +X direction.

        The *axis* argument specifies which axis to return, one of '+x', '-x', '+y', '-y', '+z', or '-z'.
        """
        assert axis in {'+x', '-x', '+y', '-y', '+z', '-z'}
        m = self.axisTransform().matrix()
        axis_index = {'x': 0, 'y': 1, 'z': 2}[axis[1]]
        axis_sign = 1 if axis[0] == '+' else -1
        selected_axis = pg.Vector(axis_sign * m[:3, axis_index])
        globalz = pg.Vector([0, 0, 1])
        pitch = selected_axis.angle(globalz) - 90
        yaw = np.arctan2(selected_axis[1], selected_axis[0]) * 180 / np.pi
        return {'pitch': pitch, 'yaw': yaw}

    # def calculatedYaw(self) -> float:
    #     """Return the X-axis pitch (angle relative to horizontal) in degrees
    #     """
    #     # from https://stackoverflow.com/questions/11514063/extract-yaw-pitch-and-roll-from-a-rotationmatrix
    #     a = self.axisTransform()
    #     return math.atan2(-a[2, 0], math.sqrt(a[2, 1] ** 2 + a[2, 2] ** 2)) * 180 / math.pi

    def inverseAxisTransform(self):
        if self._inverseAxisTransform is None:
            inv, invertible = self.axisTransform().inverted()
            if not invertible:
                raise Exception("Transform is not invertible.")
            self._inverseAxisTransform = inv
        return pg.QtGui.QMatrix4x4(self._inverseAxisTransform)

    def _solveAxisTransform(self, stagePos, parentPos, localPos):
        """Return an axis transform matrix that maps localPos to parentPos, given
        stagePos.
        """
        offset = pg.transformCoordinates(self.inverseBaseTransform(), parentPos, transpose=True) - localPos
        return pg.solve3DTransform(stagePos[:4], offset[:4])[:3]

    def posChanged(self, pos):
        """Handle device position changes by updating the device transform and
        emitting sigPositionChanged.

        Subclasses must call this method when the device position has changed.
        """
        with self.lock:
            lastPos = self._lastPos
            self._lastPos = pos
            self._stageTransform, self._inverseStageTransform = self._makeStageTransform(pos)
            self._updateTransform()

        self.sigPositionChanged.emit(self, pos, lastPos)

    def baseTransform(self):
        """Return the base transform for this Stage.
        """
        return pg.Transform3D(self._baseTransform)

    def inverseBaseTransform(self):
        """Return the inverse of the base transform for this Stage.
        """
        if self._inverseBaseTransform is None:
            inv, invertible = self.baseTransform().inverted()
            if not invertible:
                raise Exception("Transform is not invertible.")
            self._inverseBaseTransform = inv
        return pg.Transform3D(self._inverseBaseTransform)

    def setBaseTransform(self, tr):
        """Set the base transform of the stage. 

        This sets the starting position and orientation of the stage before the 
        hardware-reported stage position is taken into account.
        """
        self._baseTransform = tr * 1  # *1 makes a copy
        self._inverseBaseTransform = None
        self._updateTransform()

    def _updateTransform(self):
        ## this informs rigidly-connected devices that they have moved
        self.setDeviceTransform(self._baseTransform * self._stageTransform)

    @property
    def positionUpdatesPerSecond(self):
        """Return the rate at which the device reports position updates.
        """
        raise NotImplementedError()

    def getPosition(self, refresh=False):
        """Return the position of the stage as reported by the controller.

        If refresh==False, the last known position is returned. Otherwise, the
        current position is requested from the controller. If refresh is True,
        then the position request may block if the device is currently busy.
        """
        if self._lastPos is None or refresh:
            return self._getPosition()
        with self.lock:
            return self._lastPos[:]

    def globalPosition(self):
        """Return the position of the local coordinate system origin relative to 
        the global coordinate system.
        """
        # note: the origin of the local coordinate frame is the center position of the device.
        return self.mapToGlobal([0, 0, 0])

    def _getPosition(self):
        """
        Must be reimplemented by subclass to re-read position from device.
        """
        raise NotImplementedError()

    def targetPosition(self):
        """If the stage is moving, return the target position. Otherwise return 
        the current position.
        """
        raise NotImplementedError()

    def globalTargetPosition(self):
        """Returns the target position mapped to the global coordinate system.

        See targetPosition().
        """
        # imagine what the global transform will look like after we reach the target..
        target = self.targetPosition()
        tr = self.baseTransform() * self._makeStageTransform(target)[0]
        pd = self.parentDevice()
        if pd is not None:
            tr = pd.globalTransform() * tr
        return self._mapTransform([0, 0, 0], tr)

    def getState(self):
        with self.lock:
            return (self._lastPos[:],)

    def deviceInterface(self, win):
        return StageInterface(self, win)

    def setDefaultSpeed(self, speed):
        """Set the default speed of the device when moving.
        
        Generally speeds are specified approximately in m/s, although many 
        devices lack the capability to accurately set speed. This value may 
        also be 'fast' to indicate the device should move as quickly as 
        possible, or 'slow' to indicate the device should minimize vibrations
        while moving.        
        """
        if speed not in ('fast', 'slow'):
            speed = abs(float(speed))
        self._defaultSpeed = speed

    def isMoving(self):
        """Return True if the device is currently moving.
        """
        raise NotImplementedError()        

    def move(self, position, speed=None, progress=False, linear=False, **kwds) -> MoveFuture:
        """Move the device to a new position.
        
        *position* specifies the absolute position in the stage coordinate system (as defined by the device)

        Optionally, *position* values may be None to indicate no movement along that axis.
        
        If the *speed* argument is given, it temporarily overrides the default
        speed that was defined by the last call to setSpeed().

        If *linear* is True, then the movement is required to be in a straight line. By default,
        this argument is False, which means movement on each axis is conducted independently (the axis
        order depends on hardware).
        
        If *progress* is True, then display a progress bar until the move is complete.

        Return a MoveFuture instance that can be used to monitor the progress 
        of the move.
        """
        if speed is None:
            speed = self._defaultSpeed
        self.checkMove(position, speed=speed, progress=progress, linear=linear, **kwds)

        mfut = self._move(position, speed=speed, linear=linear, **kwds)

        if progress:
            self._progressDialog = Qt.QProgressDialog(f"{self.name()} moving...", None, 0, 100)
            self._progressDialog.mf = mfut
            self._progressTimer.start(100)

        return mfut

    def checkMove(self, position, speed=None, progress=None, linear=None, **kwds):
        """Raise an exception if arguments are invalid for move()
        """
        assert position is not None
        speed = speed or self._defaultSpeed
        speed = self._interpretSpeed(speed)
        if speed is None:
            raise ValueError("Must specify speed or set default speed before moving.")
        if speed <= 0:
            raise ValueError("Speed must be greater than 0")
        if len(self.axes()) != len(position):
            raise ValueError(f"Position {position} should have length {len(self.axes())}")
        self.checkLimits(position)

    def _move(self, pos, speed, linear, **kwds) -> MoveFuture:
        """Must be reimplemented by subclasses and return a MoveFuture instance.
        """
        raise NotImplementedError()

    def mapGlobalToDevicePosition(self, pos):
        localPos = self.mapFromGlobal(pos)
        return self._solveStageTransform(localPos)

    def moveToGlobal(self, pos, speed, progress=False, linear=False):
        """Move the stage to a position expressed in the global coordinate frame.
        """
        return self.move(position=self.mapGlobalToDevicePosition(pos), speed=speed, progress=progress, linear=linear)

    def movePath(self, path):
        """Move the stage along a path with multiple waypoints.

        The format of *path* is a list of dicts, where each dict specifies keyword arguments
        to self.move(). Optionally, each dict may specify `globalPos` instead of `position`.
        """
        return MovePathFuture(self, path)

    def _toAbsolutePosition(self, abs):
        """Helper function to convert absolute position (possibly
        containing Nones) to an absolute position.
        """
        if any(x is None for x in abs):
            pos = self.getPosition()
            for i,x in enumerate(abs):
                if x is not None:
                    pos[i] = x
        else:
            pos = abs
        return pos

    def setVelocity(self, vel):
        """Begin moving the stage with a constant velocity.
        """
        # pick a far-away distance within limits
        print(vel)

    def stop(self):
        """Stop moving the device immediately. When you call MoveFuture.stop() from here, look closely at infinite
        recursions.
        """
        raise NotImplementedError()

    def updateProgressDialog(self):
        done = int(self._progressDialog.mf.percentDone())
        self._progressDialog.setValue(done)
        if done == 100:
            self._progressTimer.stop()

    def getPreferredImagingDevice(self):
        manager = getManager()
        camName = self.config.get("imagingDevice", None)
        if camName is None:
            cams = manager.listInterfaces("camera")
            if len(cams) == 1:
                camName = cams[0]
            else:
                raise Exception(
                    f"Could not determine preferred camera (found {len(cams)}). Set 'imagingDevice' key in stage "
                    f"configuration to specify."
                )
        return manager.getDevice(camName)

    def setLimits(self, x=None, y=None, z=None):
        """Set the (min, max) position limits to enforce for each axis.

        Accepts keyword arguments 'x', 'y', 'z'; each supplied argument must be
        a (min, max) tuple where either value may be None to disable the limit.

        Note that some devices do not support limits.
        """
        changed = []
        for axis, limit in enumerate((x, y, z)):
            if limit is None:
                continue
            assert len(limit) == 2
            if self.capabilities()['limits'][axis] is True:
                self._setHardwareLimits(axis=axis, limit=limit)
            if tuple(self._limits[axis]) != tuple(limit):
                changed.append(axis)
                self._limits[axis] = tuple(limit)

        if len(changed) > 0:
            self.sigLimitsChanged.emit(changed)

    def getLimits(self) -> List[tuple[float | None, float | None]]:
        """Return a list of the (min, max) position limits for each axis.
        """
        return self._limits[:]

    def getBoundaries(self) -> List[Plane]:
        """Return the boundaries of the stage in global coordinates."""
        if len(self.axes()) != 3:
            raise NotImplementedError("Boundaries are only implemented for 3-axis stages.")
        limits = self.getLimits()  # min, max
        if None in [m for ax in limits for m in ax]:
            return []
        # TODO do we need to use _baseTransform, too?
        xform = np.array(self.axisTransform().copyDataTo()).reshape(4, 4)
        xform = AffineTransform(matrix=xform[:3, :3], offset=xform[:3, 3])
        corners = {
            "min": xform.map(np.array([ax[0] for ax in limits])),
            "max": xform.map(np.array([ax[1] for ax in limits])),
        }
        axes = [xform.map(np.eye(3)[i]) - xform.map(np.zeros(3)) for i in range(3)]
        normals = {
            "z": np.cross(axes[0], axes[1]),
            "y": np.cross(axes[2], axes[0]),
            "x": np.cross(axes[1], axes[2]),
        }
        # flip normals to point inward
        diagonal = corners["max"] - corners["min"]
        normals["x"] = normals["x"] * np.sign(np.dot(normals["x"], diagonal))
        normals["y"] = normals["y"] * np.sign(np.dot(normals["y"], diagonal))
        normals["z"] = normals["z"] * np.sign(np.dot(normals["z"], diagonal))
        return (
            [Plane(normals[n], corners["min"], f"{self.name()}'s min {n}") for n in normals] +
            [Plane(-normals[n], corners["max"], f"{self.name()}'s max {n}") for n in normals]
        )

    def _setHardwareLimits(self, axis:int, limit:tuple):
        raise NotImplementedError("Must be implemented in subclass.")

    def checkGlobalLimits(self, globalPos):
        """Raise an exception if *globalPos* (in global coordinates) is outside the configured limits"""
        stagePos = self.mapGlobalToDevicePosition(globalPos)
        self.checkLimits(stagePos)

    def checkLimits(self, stagePos):
        """Raise an exception if *stagePos* (in stage coordinates) is outside the configured limits"""
        for axis, limit in enumerate(self._limits):
            ax_name = 'xyz'[axis]
            x = stagePos[axis]
            if x is None:
                continue
            if limit[0] is not None and x < limit[0]:
                raise ValueError(f"Position requested for device {self.name()} exceeds limits: {stagePos} {ax_name} axis < {limit[0]}")
            if limit[1] is not None and x > limit[1]:
                raise ValueError(f"Position requested for device {self.name()} exceeds limits: {stagePos} {ax_name} axis > {limit[1]}")

    def checkRangeOfMotion(self, pos, tolerance=500e-6):
        """Raise an exception if the specified global position is within *tolerance* of the limits of the device."""
        pos = np.array(pos)
        bad_axes = []
        for axis in (0, 1, 2):
            try:
                bound = pos[:]
                bound[axis] -= tolerance
                self.checkLimits(self.mapGlobalToDevicePosition(bound))
                bound[axis] += 2 * tolerance
                self.checkLimits(self.mapGlobalToDevicePosition(bound))
            except ValueError:
                bad_axes.append(axis)
        if bad_axes:
            axis_names = {0: 'x', 1: 'y', 2: 'z'}
            axes = ', '.join(axis_names[axis] for axis in bad_axes)
            pos = self.mapGlobalToDevicePosition(pos)
            possible_problem = "pipette pull consistency" if self.isManipulator else "hardware reliability"
            raise HelpfulException(
                f"The specified position is within ±{siFormat(tolerance, suffix='m')} of the {axes} limit(s) of "
                f"{self.name()} and may not always be accessible, depending on your {possible_problem}.",
                reasons=[
                    f"Manipulator limits: {self.getLimits()}",
                    f"Position: ({pos[0]:f}, {pos[1]:f}, {pos[2]:f})",
                ],
            )

    def homePosition(self):
        """Return the stored home position of this stage in global coordinates.
        """
        return self.getStoredLocation('home')

    def goHome(self, speed='fast'):
        homePos = self.homePosition()
        if homePos is None:
            raise RuntimeError(f"No home position set for {self.name()}")
        return self.moveToGlobal(homePos, speed=speed)

    def setHomePosition(self, pos=None):
        """Set the home position in global coordinates.
        """
        self.setStoredLocation('home', pos)

    def getStoredLocation(self, name):
        return self.readConfigFile('stored_locations').get(name, None)

    def setStoredLocation(self, name: str, pos=None):
        if pos is None:
            pos = self.globalPosition()
        self.checkLimits(self.mapGlobalToDevicePosition(pos))
        locations = self.readConfigFile('stored_locations')
        locations[name] = list(pos)
        self.writeConfigFile(locations, 'stored_locations')
        self.checkRangeOfMotion(pos)

    def clearStoredLocation(self, name):
        locations = self.readConfigFile('stored_locations')
        if name in locations:
            del locations[name]
            self.writeConfigFile(locations, 'stored_locations')

    def joystickChanged(self, js, event):
        if 'axis' in event:
            ax = event['axis']
            if (js, ax) not in self._jsAxes:
                return
        else:
            btn = event['button']
            if (js, btn) not in self._jsButtons:
                return

        # calculate new velocity
        jsStates = {}
        vel = [None, None, None]
        for axis, axcfg in self.config['joystick'].items():
            axis = int(axis)
            jsname, jsaxis = axcfg['axis']
            state = jsStates.setdefault(jsname, self.dm.getDevice(jsname).state())
            vel[axis] = axcfg['speed'] * state['axes'][jsaxis]
            for jsname, button, scale in axcfg.get('modifiers', []):
                state = jsStates.setdefault(jsname, self.dm.getDevice(jsname).state())
                if state['buttons'][button]:
                    vel[axis] *= scale

        self.setVelocity(vel)


class CallOnce:
    """Used to prevent a callable from being called more than once in a stack. Note that this is not a mutex."""
    def __init__(self):
        self.called = False

    def __enter__(self):
        if self.called:
            return False
        self.called = True
        return True

    def __exit__(self, exc_type, exc_val, exc_tb):
        self.called = False


class MoveFuture(Future):
    """Used to track the progress of a requested move operation.
    """

    def __init__(self, dev: Stage, pos, speed):
        super().__init__()
        self.startTime = ptime.time()
        self.dev = dev
        self.speed = speed
        self.targetPos = np.asarray(pos)
        self.startPos = np.asarray(dev.getPosition())
        self._isStopCallable = CallOnce()

    def percentDone(self):
        """Return the percent of the move that has completed.
        
        The default implementation calls getPosition on the device to determine
        the percent complete. Devices that do not provide position updates while 
        moving should reimplement this method.
        """
        if self.isDone():
            return 100
        s = np.array(self.startPos)
        t = np.array(self.targetPos)
        p = np.array(self.dev.getPosition())
        d1 = ((p - s)**2).sum()**0.5
        d2 = ((t - s)**2).sum()**0.5
        if d2 == 0:
            return 100
        return 100 * d1 / d2

    def stop(self, reason="stop requested"):
        """Stop the move in progress.
        """
        with self._isStopCallable as can_call_stop:
            if can_call_stop and not self.isDone():
                self.dev.stop()
                super().stop(reason=reason)


class MovePathFuture(MoveFuture):
    def __init__(self, dev: Stage, path):
        super().__init__(dev, None, None)

        self.path = path
        self.currentStep = 0
        self._currentFuture = None

        for step in self.path:
            if step.get("globalPos") is not None:
                step["position"] = dev.mapGlobalToDevicePosition(step.pop("globalPos"))
        for i, step in enumerate(self.path):
            try:
                self.dev.checkMove(**step)
            except Exception as exc:
                raise Exception(f"Cannot move {dev.name()} to path step {i}/{len(self.path)}: {step}") from exc

        self._moveThread = threading.Thread(target=self._movePath)
        self._moveThread.start()

    def percentDone(self):
        fut = self._currentFuture
        if fut is None:
            return 0.0
        return (100 * fut._pathStep + fut.percentDone()) / len(self.path)

    def stop(self, reason=None):
        fut = self._currentFuture
        if fut is not None:
            fut.stop(reason=reason)
        # skip MoveFuture.stop to avoid the mess with dev.stop()
        Future.stop(self, reason=reason)

    def _movePath(self):
        try:
            for i, step in enumerate(self.path):
                step = step.copy()
                explanation = step.pop('explanation', 'unnamed')
                try:
                    fut: Future = self.dev.move(**step)
                    fut._pathStep = i
                    self._currentFuture = fut
                    while not fut.isDone():
                        with contextlib.suppress(fut.Timeout):
                            fut.wait(timeout=0.1)  # raises Timeout
                            self.currentStep = i + 1
                        if self._stopRequested:
                            fut.stop()
                            break

                    if self._stopRequested:
                        self._taskDone(interrupted=True, error="Move was cancelled by external request")
                        return

                    if fut.wasInterrupted():
                        self._taskDone(
                            interrupted=True,
                            error=f"Path step {i + 1:d}/{len(self.path):d}: {fut.errorMessage()}",
                            excInfo=fut._excInfo,
                        )
                        return
                except Exception as exc:
                    self._taskDone(
                        interrupted=True,
                        error=f"Error moving to path step {i} ({explanation})",
                        excInfo=(type(exc), exc, exc.__traceback__),
                    )
                    return
        finally:
            if not self.isDone():
                self._taskDone()  # success!

    def undo(self):
        """Reverse the moves generated in this future and return a new future.
        """
        fwdPath = [{'position': self.startPos}] + self.path[:]
        revPath = []
        for i in range(min(self.currentStep, len(self.path)-1), -1, -1):
            step = fwdPath[i+1].copy()
            step['position'] = fwdPath[i]['position']
            step['explanation'] = f"undo {step.get('explanation')}"
            revPath.append(step)
        return self.dev.movePath(revPath)


class StageInterface(Qt.QWidget):
    def __init__(self, dev: Stage, win):
        Qt.QWidget.__init__(self)
        self.win = win
        self.dev = dev

        self.layout = Qt.QGridLayout()
        self.setLayout(self.layout)
        self.axCtrls = {}
        self.posLabels = {}
        self.limitChecks = {}

        self.positionLabelWidget = Qt.QWidget()
        self.layout.addWidget(self.positionLabelWidget, 0, 0)
        self.positionLabelLayout = Qt.QGridLayout()
        self.positionLabelWidget.setLayout(self.positionLabelLayout)
        self.positionLabelLayout.setContentsMargins(0, 0, 0, 0)

        self.globalLabel = Qt.QLabel('global')
        self.positionLabelLayout.addWidget(self.globalLabel, 0, 1)
        if dev.isManipulator:
            self.stageLabel = Qt.QLabel('manipulator')
        else:
            self.stageLabel = Qt.QLabel('stage')
        self.positionLabelLayout.addWidget(self.stageLabel, 0, 2)

        cap = dev.capabilities()
        for axis, axisName in enumerate(self.dev.axes()):
            if cap['getPos'][axis]:
                axLabel = Qt.QLabel(axisName)
                axLabel.setMaximumWidth(15)
                globalPosLabel = Qt.QLabel('0')
                stagePosLabel = Qt.QLabel('0')
                self.posLabels[axis] = (globalPosLabel, stagePosLabel)
                widgets = [axLabel, globalPosLabel, stagePosLabel]
                if cap['limits'][axis]:
                    minCheck = Qt.QCheckBox('Min:')
                    minCheck.tag = (axis, 0)
                    maxCheck = Qt.QCheckBox('Max:')
                    maxCheck.tag = (axis, 1)
                    self.limitChecks[axis] = (minCheck, maxCheck)
                    widgets.extend([minCheck, maxCheck])
                    for check in (minCheck, maxCheck):
                        check.clicked.connect(self.limitCheckClicked)

                nextRow = self.positionLabelLayout.rowCount()
                for i,w in enumerate(widgets):
                    self.positionLabelLayout.addWidget(w, nextRow, i)
                self.axCtrls[axis] = widgets

        self.btnContainer = Qt.QWidget()
        self.btnLayout = Qt.QGridLayout()
        self.btnContainer.setLayout(self.btnLayout)
        self.layout.addWidget(self.btnContainer, self.layout.rowCount(), 0)
        self.btnLayout.setContentsMargins(0, 0, 0, 0)

        self.goHomeBtn = FutureButton(self.goHomeClicked, 'Home', stoppable=True, processing='Going home...')
        self.btnLayout.addWidget(self.goHomeBtn, 0, 0)

        self.setHomeBtn = Qt.QPushButton('Set Home')
        self.btnLayout.addWidget(self.setHomeBtn, 0, 1)
        self.setHomeBtn.clicked.connect(self.setHomeClicked)

        self.calibrateBtn = Qt.QPushButton('Calibrate Axes')
        self.btnLayout.addWidget(self.calibrateBtn, 0, 2)
        self.calibrateBtn.clicked.connect(self.calibrateClicked)

        self.calibrateWindow = None

        self.updateLimits()
        self.dev.sigPositionChanged.connect(self.update)
        self.dev.sigLimitsChanged.connect(self.updateLimits)
        self.update()

    def update(self):
        globalPos = self.dev.globalPosition()
        stagePos = self.dev.getPosition()
        for i in self.posLabels:
            text = pg.siFormat(globalPos[i], suffix='m', precision=5)
            self.posLabels[i][0].setText(text)
            self.posLabels[i][1].setText(str(stagePos[i]))

    def updateLimits(self):
        limits = self.dev.getLimits()
        cap = self.dev.capabilities()
        for axis in range(len(cap['limits'])):
            if not cap['limits'][axis]:
                continue
            for i,limit in enumerate(limits[axis]):
                check = self.limitChecks[axis][i]
                pfx = ('Min:', 'Max:')[i]
                if limit is None:
                    check.setText(pfx)
                    check.setChecked(False)
                else:
                    check.setText(pfx + ' %s' % pg.siFormat(limit, suffix='m'))
                    check.setChecked(True)

    def limitCheckClicked(self, b):
        check = self.sender()
        axis, minmax = check.tag
        limit = list(self.dev.getLimits()[axis])
        if b:
            limit[minmax] = self.dev.getPosition()[axis]
        else:
            limit[minmax] = None
        self.dev.setLimits(**{self.dev.axes()[axis]: tuple(limit)})

    def goHomeClicked(self):
        return self.dev.goHome()

    def setHomeClicked(self):
        self.dev.setHomePosition()

    def calibrateClicked(self):
        if self.calibrateWindow is None:
            if self.dev.isManipulator:
                self.calibrateWindow = ManipulatorAxesCalibrationWindow(self.dev)
            else:
                self.calibrateWindow = StageAxesCalibrationWindow(self.dev)
        self.calibrateWindow.show()
        self.calibrateWindow.raise_()


class StageHold(object):
    def __init__(self, stage):
        self.stage = stage

    def __enter__(self):
        self.stage.setHolding(True)
        return self

    def __exit__(self, *args):
        self.stage.setHolding(False)<|MERGE_RESOLUTION|>--- conflicted
+++ resolved
@@ -11,11 +11,8 @@
 import pyqtgraph as pg
 from acq4.util import Qt, ptime
 from acq4.util.Mutex import Mutex
-<<<<<<< HEAD
+from pyqtgraph import siFormat
 from coorx import AffineTransform
-=======
-from pyqtgraph import siFormat
->>>>>>> 7fab7d1e
 from .calibration import ManipulatorAxesCalibrationWindow, StageAxesCalibrationWindow
 from ..Device import Device
 from ..OptomechDevice import OptomechDevice
