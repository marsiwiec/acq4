# -*- coding: utf-8 -*-
from __future__ import division, print_function
from acq4.util import Qt
import numpy as np
from acq4.devices.Device import *
from acq4.devices.OptomechDevice import *
from acq4.util.Mutex import Mutex
import acq4.pyqtgraph as pg
from .calibration import CalibrationWindow


class Stage(Device, OptomechDevice):
    """Base class for mechanical stages with motorized control and/or position feedback.

    This is an optomechanical device that modifies its own transform based on position or orientation
    information received from a position control device. The transform is calculated as::

        totalTransform = baseTransform * stageTransform

    where *baseTransform* is defined in the configuration for the device, and *stageTransform* is
    defined by the hardware.
    """

    sigPositionChanged = Qt.Signal(object, object, object)  # self, new position, old position
    sigLimitsChanged = Qt.Signal(object)

    def __init__(self, dm, config, name):
        Device.__init__(self, dm, config, name)
        OptomechDevice.__init__(self, dm, config, name)

        # total device transform will be composed of a base transform (defined in the config)
        # and a dynamic translation provided by the hardware.
        self._baseTransform = self.deviceTransform() * 1  # *1 makes a copy
        self._inverseBaseTransform = None

        self._stageTransform = Qt.QMatrix4x4()
        self._invStageTransform = Qt.QMatrix4x4()

        self.config = config
        self.lock = Mutex(Qt.QMutex.Recursive)

        nAxes = len(self.axes())
        self._lastPos = [0] * nAxes

        # default implementation just uses this matrix to
        # convert from device position to translation vector
        self._axisTransform = None
        self._inverseAxisTransform = None

        self._defaultSpeed = 'fast'
        self.setFastSpeed(config.get('fastSpeed', 1e-3))
        self.setSlowSpeed(config.get('slowSpeed', 10e-6))

        self._limits = [(None, None)] * nAxes

        self._progressDialog = None
        self._progressTimer = Qt.QTimer()
        self._progressTimer.timeout.connect(self.updateProgressDialog)

<<<<<<< HEAD
        calibration = self.readConfigFile('calibration')
        axisTr = calibration.get('transform', None)
        if axisTr is not None:
            self._axisTransform = pg.Transform3D(axisTr)
=======
        # set up joystick callbacks if requested
        jsdevs = set()
        self._jsAxes = set()   # just used to listen for specific events
        self._jsButtons = set()
        if 'joystick' in config:
            for axis, axcfg in config['joystick'].items():
                jsname, jsaxis = axcfg['axis']
                try:
                    js = dm.getDevice(jsname)
                except Exception:
                    print('Joystick device "%s" not found; disabling control from this device.' % jsname)
                    continue
                jsdevs.add(js)
                self._jsAxes.add((js, jsaxis))
                for jsname, button, scale in axcfg.get('modifiers', []):
                    js = dm.getDevice(jsname)
                    self._jsButtons.add((js, button))
        for jsdev in jsdevs:
            jsdev.sigStateChanged.connect(self.joystickChanged)
>>>>>>> 30ebff08

        dm.declareInterface(name, ['stage'], self)

    def quit(self):
        self.stop()

    def axes(self):
        """Return a tuple of axis names implemented by this device, like ('x', 'y', 'z').

        The axes described in the above data structure correspond to the mechanical
        actuators on the device; they do not necessarily correspond to the axes in the 
        global coordinate system or the local coordinate system of the device.

        This method must be reimplemented by subclasses.
        """
        raise NotImplementedError("Must be implemented in subclass.")

    def capabilities(self):
        """Return a structure describing the capabilities of this device::
        
            {
                'getPos': (x, y, z),      # bool: whether each axis can be read from the device
                'setPos': (x, y, z),      # bool: whether each axis can be set on the device
                'limits': (x, y, z),      # bool: whether limits can be set for each axis
            }
            
        The axes described in the above data structure correspond to the mechanical
        actuators on the device; they do not necessarily correspond to the axes in the 
        global coordinate system or the local coordinate system of the device.

        Subclasses must reimplement this method.
        """
        # todo: add other capability flags like resolution, speed, closed-loop, etc?
        raise NotImplementedError

    def setFastSpeed(self, v):
        """Set the maximum speed of the stage (m/sec) when under programmed control.
        """
        self.fastSpeed = v

    def setSlowSpeed(self, v):
        """Set the slow speed of the stage (m/sec) when under programmed control.

        This speed is used when it is necessary to minimize vibration or maximize movement accuracy.
        """
        self.slowSpeed = v

    def _interpretSpeed(self, speed):
        """Return a speed in m/s where the argument *speed* can be any of
        'fast', 'slow', or a float m/s.
        """
        if speed == 'fast':
            speed = self.fastSpeed
        elif speed == 'slow':
            speed = self.slowSpeed
        return speed

    def stageTransform(self):
        """Return the transform that implements the translation/rotation generated
        by the current hardware state. 
        """
        return pg.SRTTransform3D(self._stageTransform)

    def inverseStageTransform(self):
        if self._inverseStageTransform is None:
            inv, invertible = self.stageTransform().inverted()
            if not invertible:
                raise Exception("Transform is not invertible.")
            self._inverseStageTransform = inv
        return pg.SRTTransform3D(self._inverseStageTransform)

    def _makeStageTransform(self, pos, axisTransform=None):
        """Return a stage transform (as should be returned by stageTransform)
        and an optional inverse, given a position reported by the device.

        If the inverse transform is None, then it will be automatically generated
        on demand by calling transform.inverted().

        Subclasses may override this method; the default uses _axisTransform to 
        map from the device position to a 3D translation matrix. This covers only cases
        where the stage axes perform linear translations. For rotation or nonlinear
        movement, this method must be reimplemented.
        """
        tr = pg.SRTTransform3D()
        if axisTransform is None:
            axisTransform = self.axisTransform()
        offset = pg.Vector(axisTransform.map(pg.Vector(pos)))
        tr.translate(offset)

        inv = pg.SRTTransform3D()
        inv.translate(-offset)

        return tr, inv

    def _solveStageTransform(self, posChange):
        """Given a desired change of local origin, return the device position required.

        The default implementation simply inverts _axisTransform to generate this solution;
        devices with more complex kinematics need to reimplement this method.
        """ 
        tr = self.stageTransform().getTranslation() + pg.Vector(posChange)
        pos = pg.Vector(self.inverseAxisTransform().map(tr))
        return pos

    def axisTransform(self):
        if self._axisTransform is None:
            self._axisTransform = pg.Transform3D()
            self._inverseAxisTransform = pg.Transform3D()
            scale = self.config.get('scale', None)
            if scale is not None:
                self._axisTransform.scale(*scale)
                self._inverseAxisTransform.scale(*[1.0 / x for x in scale])
        return pg.QtGui.QMatrix4x4(self._axisTransform)

    def inverseAxisTransform(self):
        if self._inverseAxisTransform is None:
            inv, invertible = self.axisTransform().inverted()
            if not invertible:
                raise Exception("Transform is not invertible.")
            self._inverseAxisTransform = inv
        return pg.QtGui.QMatrix4x4(self._inverseAxisTransform)

    def _solveAxisTransform(self, stagePos, parentPos, localPos):
        """Return an axis transform matrix that maps localPos to parentPos, given
        stagePos.


        """
        offset = pg.transformCoordinates(self.inverseBaseTransform(), parentPos, transpose=True) - localPos
        m = pg.solve3DTransform(stagePos[:4], offset[:4])[:3]
        return m

    # def mapToStage(self, obj):
    #     return self._mapTransform(obj, self._stageTransform)

    # def mapFromStage(self, obj):
    #     return self._mapTransform(obj, self._invStageTransform)

    def posChanged(self, pos):
        """Handle device position changes by updating the device transform and
        emitting sigPositionChanged.

        Subclasses must call this method when the device position has changed.
        """
        with self.lock:
            lastPos = self._lastPos
            self._lastPos = pos
            self._stageTransform, self._inverseStageTransform = self._makeStageTransform(pos)
            self._updateTransform()

        self.sigPositionChanged.emit(self, pos, lastPos)

    def baseTransform(self):
        """Return the base transform for this Stage.
        """
        return pg.Transform3D(self._baseTransform)

    def inverseBaseTransform(self):
        """Return the inverse of the base transform for this Stage.
        """
        if self._inverseBaseTransform is None:
            inv, invertible = self.baseTransform().inverted()
            if not invertible:
                raise Exception("Transform is not invertible.")
            self._inverseBaseTransform = inv
        return pg.Transform3D(self._inverseBaseTransform)

    def setBaseTransform(self, tr):
        """Set the base transform of the stage. 

        This sets the starting position and orientation of the stage before the 
        hardware-reported stage position is taken into account.
        """
        self._baseTransform = tr * 1  # *1 makes a copy
        self._inverseBaseTransform = None
        self._updateTransform()

    def _updateTransform(self):
        ## this informs rigidly-connected devices that they have moved
        self.setDeviceTransform(self._baseTransform * self._stageTransform)

    def getPosition(self, refresh=False):
        """Return the position of the stage as reported by the controller.

        If refresh==False, the last known position is returned. Otherwise, the
        current position is requested from the controller. If request is True,
        then the position request may block if the device is currently busy.
        """
        if self._lastPos is None:
            refresh = True
        if not refresh:
            with self.lock:
                return self._lastPos[:]
        else:
            return self._getPosition()

    def globalPosition(self):
        """Return the position of the local coordinate system origin relative to 
        the global coordinate system.
        """
        # note: the origin of the local coordinate frame is the center position of the device.
        return self.mapToGlobal([0, 0, 0])

    def _getPosition(self):
        """
        Must be reimplemented by subclass to re-read position from device.
        """
        raise NotImplementedError()

    def targetPosition(self):
        """If the stage is moving, return the target position. Otherwise return 
        the current position.
        """
        raise NotImplementedError()

    def globalTargetPosition(self):
        """Returns the target position mapped to the global coordinate system.

        See targetPosition().
        """
        # imagine what the global transform will look like after we reach the target..
        target = self.targetPosition()
        tr = self.baseTransform() * self._makeStageTransform(target)[0]
        pd = self.parentDevice()
        if pd is not None:
            tr = pd.globalTransform() * tr
        return self._mapTransform([0, 0, 0], tr)

    def getState(self):
        with self.lock:
            return (self._lastPos[:],)

    def deviceInterface(self, win):
        return StageInterface(self, win)

    def setDefaultSpeed(self, speed):
        """Set the default speed of the device when moving.
        
        Generally speeds are specified approximately in m/s, although many 
        devices lack the capability to accurately set speed. This value may 
        also be 'fast' to indicate the device should move as quickly as 
        possible, or 'slow' to indicate the device should minimize vibrations
        while moving.        
        """
        if speed not in ('fast', 'slow'):
            speed = abs(float(speed))
        self._defaultSpeed = speed

    def isMoving(self):
        """Return True if the device is currently moving.
        """
        raise NotImplementedError()        

    def move(self, abs=None, rel=None, globalPos=None, speed=None, progress=False, linear=False, **kwds):
        """Move the device to a new position.
        
        Position may be specified using one of three arguments:

        * *abs* specifies the absolute position in the stage coordinate system (as defined by the device)
        * *rel* specifies a relative step in the stage coordinate system (as defined by the device)
        * *globalPos* specifies the position (in meters) in the global coordinate system

        Optionally, *abs* or *rel* values may be None to indicate no movement along that axis.
        
        If the *speed* argument is given, it temporarily overrides the default
        speed that was defined by the last call to setSpeed().

        If *linear* is True, then the movement is required to be in a straight line. By default,
        this argument is True because nonlinear movements can cause unexpected collisions. In some
        cases, however, using linear=False can allow the manipulator to move more quickly
        (this is hardware dependent).
        
        If *progress* is True, then display a progress bar until the move is complete.

        Return a MoveFuture instance that can be used to monitor the progress 
        of the move.
        """
        if speed is None:
            speed = self._defaultSpeed
        if speed is None:
            raise TypeError("Must specify speed or set default speed before moving.")
        if abs is None and rel is None and globalPos is None:
            raise TypeError("Must specify one of abs, rel, or globalPos arguments.")

        if globalPos is not None:
            localPos = self.mapFromGlobal(globalPos)
            abs = self._solveStageTransform(localPos)

        mfut = self._move(abs, rel, speed, linear=linear, **kwds)

        if progress:
            self._progressDialog = Qt.QProgressDialog("%s moving..." % self.name(), None, 0, 100)
            self._progressDialog.mf = mfut
            self._progressTimer.start(100)

        return mfut
        
    def _move(self, abs, rel, speed, linear):
        """Must be reimplemented by subclasses and return a MoveFuture instance.
        """
        raise NotImplementedError()
        
    def moveBy(self, pos, speed, progress=False, linear=False):
        """Move by the specified relative distance. See move() for more 
        information.
        """
        return self.move(rel=pos, speed=speed, progress=progress, linear=linear)

    def moveTo(self, pos, speed, progress=False, linear=False):
        """Move to the specified absolute position. See move() for more 
        information.
        """
        return self.move(abs=pos, speed=speed, progress=progress, linear=linear)

    def moveToGlobal(self, pos, speed, progress=False, linear=False):
        """Move the stage to a position expressed in the global coordinate frame.
        """
        return self.move(globalPos=pos, speed=speed, progress=progress, linear=linear)

    def movePath(self, path):
        """Move the stage along a path with multiple waypoints.

        The format of *path* is a list of dicts, where each dict specifies keyword arguments
        to self.move().
        """
        return MovePathFuture(self, path)

    def _toAbsolutePosition(self, abs, rel):
        """Helper function to convert absolute or relative position (possibly 
        containing Nones) to an absolute position.
        """
        if rel is None:
            if any([x is None for x in abs]):
                pos = self.getPosition()
                for i,x in enumerate(abs):
                    if x is not None:
                        pos[i] = x
            else:
                pos = abs
        else:
            pos = self.getPosition()
            for i,x in enumerate(rel):
                if x is not None:
                    pos[i] += x
        return pos

<<<<<<< HEAD
=======
    def moveTo(self, pos, speed, progress=False, linear=False):
        """Move to the specified absolute position. See move() for more 
        information.
        """
        return self.move(abs=pos, speed=speed, progress=progress, linear=linear)
    
    def setVelocity(self, vel):
        """Begin moving the stage with a constant velocity.
        """
        # pick a far-away distance within limits
        print(vel)

>>>>>>> 30ebff08
    def stop(self):
        """Stop moving the device immediately.
        """
        raise NotImplementedError()

    def updateProgressDialog(self):
        done = int(self._progressDialog.mf.percentDone())
        self._progressDialog.setValue(done)
        if done == 100:
            self._progressTimer.stop()

    def setLimits(self, x=None, y=None, z=None):
        """Set the (min, max) position limits to enforce for each axis.

        Accepts keyword arguments 'x', 'y', 'z'; each supplied argument must be
        a (min, max) tuple where either value may be None to disable the limit.

        Note that some devices do not support limits.
        """
        changed = []
        for axis, limit in enumerate((x, y, z)):
            if limit is None:
                continue
            assert len(limit) == 2
            if self.capabilities()['limits'][axis] is not True:
                raise TypeError("Device does not support settings limits for axis %d." % axis)
            if tuple(self._limits[axis]) != tuple(limit):
                changed.append(axis)
                self._limits[axis] = tuple(limit)

        if len(changed) > 0:
            self.sigLimitsChanged.emit(changed)

    def getLimits(self):
        """Return a list the (min, max) position limits for each axis.
        """
        return self._limits[:]

    def homePosition(self):
        """Return the stored home position of this stage in global coordinates.
        """
        return self.readConfigFile('stored_locations').get('home', None)

    def goHome(self, speed='fast'):
        homePos = self.homePosition()
        if homePos is None:
            raise Exception("No home position set for %s" % self.name())
        return self.moveToGlobal(homePos, speed=speed)

    def setHomePosition(self, pos=None):
        """Set the home position in global coordinates.
        """
        if pos is None:
            pos = self.globalPosition()
        locations = self.readConfigFile('stored_locations')
        locations['home'] = list(pos)
        self.writeConfigFile(locations, 'stored_locations')

    def joystickChanged(self, js, event):
        if 'axis' in event:
            ax = event['axis']
            if (js, ax) not in self._jsAxes:
                return
        else:
            btn = event['button']
            if (js, btn) not in self._jsButtons:
                return

        # calculate new velocity
        jsStates = {}
        vel = [None, None, None]
        for axis, axcfg in self.config['joystick'].items():
            axis = int(axis)
            jsname, jsaxis = axcfg['axis']
            state = jsStates.setdefault(jsname, self.dm.getDevice(jsname).state())
            vel[axis] = axcfg['speed'] * state['axes'][jsaxis]
            for jsname, button, scale in axcfg.get('modifiers', []):
                state = jsStates.setdefault(jsname, self.dm.getDevice(jsname).state())
                if state['buttons'][button]:
                    vel[axis] *= scale

        self.setVelocity(vel)


class MoveFuture(object):
    """Used to track the progress of a requested move operation.
    """
    class Timeout(Exception):
        """Raised by wait() if the timeout period elapses.
        """

    def __init__(self, dev, pos, speed):
        self.startTime = pg.ptime.time()
        self.dev = dev
        self.speed = speed
        self.targetPos = pos
        self.startPos = dev.getPosition()
        self._wasStopped = False

    def percentDone(self):
        """Return the percent of the move that has completed.
        
        The default implementation calls getPosition on the device to determine
        the percent complete. Devices that do not provide position updates while 
        moving should reimplement this method.
        """
        if self.isDone():
            return 100
        s = np.array(self.startPos)
        t = np.array(self.targetPos)
        p = np.array(self.dev.getPosition())
        d1 = ((p - s)**2).sum()**0.5
        d2 = ((t - s)**2).sum()**0.5
        if d2 == 0:
            return 100
        return 100 * d1 / d2

    def stop(self):
        """Stop the move in progress.
        """
        if not self.isDone():
            self.dev.stop()
            self._wasStopped = True

    def wasInterrupted(self):
        """Return True if the move was interrupted before completing.
        """
        raise NotImplementedError()

    def isDone(self):
        """Return True if the move has completed or was interrupted.
        """
        return self.percentDone() == 100 or self.wasInterrupted()

    def errorMessage(self):
        """Return a string description of the reason for a move failure,
        or None if there was no failure (or if the reason is unknown).
        """
        return None
        
    def wait(self, timeout=None, updates=False):
        """Block until the move has completed, has been interrupted, or the
        specified timeout has elapsed.

        If *updates* is True, process Qt events while waiting.

        If the move did not complete, raise an exception.
        """
        start = ptime.time()
        while (timeout is None) or (ptime.time() < start + timeout):
            if self.isDone():
                break
            if updates is True:
                Qt.QTest.qWait(100)
            else:
                time.sleep(0.1)
        if not self.isDone() or self.wasInterrupted():
            err = self.errorMessage()
            if err is None:
                raise self.Timeout("Move did not complete.")
            else:
                raise self.Timeout("Move did not complete: %s" % err)


class MovePathFuture(object):
    class Timeout(Exception):
        """Raised by wait() if the timeout period elapses.
        """
    def __init__(self, dev, path):
        self.dev = dev
        self.path = path
        self._currentFuture = None
        self._done = False
        self._wasInterrupted = False
        self._errorMessage = None
        self._stopped = False

        self._moveThread = threading.Thread(target=self._movePath)
        self._moveThread.start()

    def percentDone(self):
        fut = self._currentFuture
        if fut is None:
            return 0.0
        pd = (100 * fut._pathStep + fut.percentDone()) / len(self.path)
        return pd

    def isDone(self):
        return self._done

    def wasInterrupted(self):
        return self._wasInterrupted

    def errorMessage(self):
        return self._errorMessage

    def stop(self):
        fut = self._currentFuture
        if fut is not None:
            fut.stop()
        self._stopped = True

    def wait(self, timeout=None, updates=False):
        """Block until the move has completed, has been interrupted, or the
        specified timeout has elapsed.

        If *updates* is True, process Qt events while waiting.

        If the move did not complete, raise an exception.
        """
        start = ptime.time()
        while (timeout is None) or (ptime.time() < start + timeout):
            if self.isDone():
                break
            if updates is True:
                Qt.QTest.qWait(100)
            else:
                time.sleep(0.1)
        if not self.isDone() or self.wasInterrupted():
            err = self.errorMessage()
            if err is None:
                raise RuntimeError("Move did not complete.")
            else:
                raise RuntimeError("Move did not complete: %s" % err)

    def _movePath(self):
        try:
            for i, step in enumerate(self.path):
                print("Move path step %d    %r" % (i, step))
                fut = self.dev.move(**step)
                fut._pathStep = i
                self._currentFuture = fut
                while not fut.isDone():
                    try:
                        fut.wait(timeout=0.1)
                    except fut.Timeout:
                        pass
                    if self._stopped:
                        fut.stop()
                        break
                
                if self._stopped:
                    self._errorMessage = "Move was cancelled"
                    self._wasInterrupted = True
                    break

                if fut.wasInterrupted():
                    self._errorMessage = fut.errorMessage()
                    self._wasInterrupted = True
                    break
        except Exception as exc:
            self._errorMessage = "Error in path move thread: %s" % exc
            self._wasInterrupted = True
        finally:
            self._done = True


class StageInterface(Qt.QWidget):
    def __init__(self, dev, win):
        Qt.QWidget.__init__(self)
        self.win = win
        self.dev = dev

        self.layout = Qt.QGridLayout()
        self.setLayout(self.layout)
        self.axCtrls = {}
        self.posLabels = {}
        self.limitChecks = {}

        self.positionLabelWidget = Qt.QWidget()
        self.layout.addWidget(self.positionLabelWidget, 0, 0)
        self.positionLabelLayout = Qt.QGridLayout()
        self.positionLabelWidget.setLayout(self.positionLabelLayout)
        self.positionLabelLayout.setContentsMargins(0, 0, 0, 0)

        self.globalLabel = Qt.QLabel('global')
        self.positionLabelLayout.addWidget(self.globalLabel, 0, 1)
        self.stageLabel = Qt.QLabel('stage')
        self.positionLabelLayout.addWidget(self.stageLabel, 0, 2)

        cap = dev.capabilities()
        for axis, axisName in enumerate(self.dev.axes()):
            if cap['getPos'][axis]:
                axLabel = Qt.QLabel(axisName)
                axLabel.setMaximumWidth(15)
                globalPosLabel = Qt.QLabel('0')
                stagePosLabel = Qt.QLabel('0')
                self.posLabels[axis] = (globalPosLabel, stagePosLabel)
                widgets = [axLabel, globalPosLabel, stagePosLabel]
                if cap['limits'][axis]:
                    minCheck = Qt.QCheckBox('Min:')
                    minCheck.tag = (axis, 0)
                    maxCheck = Qt.QCheckBox('Max:')
                    maxCheck.tag = (axis, 1)
                    self.limitChecks[axis] = (minCheck, maxCheck)
                    widgets.extend([minCheck, maxCheck])
                    for check in (minCheck, maxCheck):
                        check.clicked.connect(self.limitCheckClicked)

                nextRow = self.positionLabelLayout.rowCount()
                for i,w in enumerate(widgets):
                    self.positionLabelLayout.addWidget(w, nextRow, i)
                self.axCtrls[axis] = widgets

        self.btnContainer = Qt.QWidget()
        self.btnLayout = Qt.QGridLayout()
        self.btnContainer.setLayout(self.btnLayout)
        self.layout.addWidget(self.btnContainer, self.layout.rowCount(), 0)
        self.btnLayout.setContentsMargins(0, 0, 0, 0)

        self.goHomeBtn = Qt.QPushButton('Home')
        self.btnLayout.addWidget(self.goHomeBtn, 0, 0)
        self.goHomeBtn.clicked.connect(self.goHomeClicked)

        self.setHomeBtn = Qt.QPushButton('Set Home')
        self.btnLayout.addWidget(self.setHomeBtn, 0, 1)
        self.setHomeBtn.clicked.connect(self.setHomeClicked)

        self.calibrateBtn = Qt.QPushButton('Calibrate')
        self.btnLayout.addWidget(self.calibrateBtn, 0, 2)
        self.calibrateBtn.clicked.connect(self.calibrateClicked)

        self.calibrateWindow = None

        self.updateLimits()
        self.dev.sigPositionChanged.connect(self.update)
        self.dev.sigLimitsChanged.connect(self.updateLimits)
        self.update()

    def update(self):
        globalPos = self.dev.globalPosition()
        stagePos = self.dev.getPosition()
        for i in self.posLabels:
            text = pg.siFormat(globalPos[i], suffix='m', precision=5)
            self.posLabels[i][0].setText(text)
            self.posLabels[i][1].setText(str(stagePos[i]))

    def updateLimits(self):
        limits = self.dev.getLimits()
        cap = self.dev.capabilities()
        for axis in range(len(cap['limits'])):
            if not cap['limits'][axis]:
                continue
            for i,limit in enumerate(limits[axis]):
                check = self.limitChecks[axis][i]
                pfx = ('Min:', 'Max:')[i]
                if limit is None:
                    check.setText(pfx)
                    check.setChecked(False)
                else:
                    check.setText(pfx + ' %s' % pg.siFormat(limit, suffix='m'))
                    check.setChecked(True)

    def limitCheckClicked(self, b):
        check = self.sender()
        axis, minmax = check.tag
        limit = list(self.dev.getLimits()[axis])
        if b:
            limit[minmax] = self.dev.getPosition()[axis]
        else:
            limit[minmax] = None
        self.dev.setLimits(**{self.dev.axes()[axis]: tuple(limit)})

    def goHomeClicked(self):
        self.dev.goHome()

    def setHomeClicked(self):
        self.dev.setHomePosition()

    def calibrateClicked(self):
        if self.calibrateWindow is None:
            self.calibrateWindow = CalibrationWindow(self.dev)
        self.calibrateWindow.show()
        self.calibrateWindow.raise_()


class StageHold(object):
    def __init__(self, stage):
        self.stage = stage

    def __enter__(self):
        self.stage.setHolding(True)
        return self

    def __exit__(self, *args):
        self.stage.setHolding(False)<|MERGE_RESOLUTION|>--- conflicted
+++ resolved
@@ -57,12 +57,11 @@
         self._progressTimer = Qt.QTimer()
         self._progressTimer.timeout.connect(self.updateProgressDialog)
 
-<<<<<<< HEAD
         calibration = self.readConfigFile('calibration')
         axisTr = calibration.get('transform', None)
         if axisTr is not None:
             self._axisTransform = pg.Transform3D(axisTr)
-=======
+
         # set up joystick callbacks if requested
         jsdevs = set()
         self._jsAxes = set()   # just used to listen for specific events
@@ -82,7 +81,6 @@
                     self._jsButtons.add((js, button))
         for jsdev in jsdevs:
             jsdev.sigStateChanged.connect(self.joystickChanged)
->>>>>>> 30ebff08
 
         dm.declareInterface(name, ['stage'], self)
 
@@ -429,21 +427,12 @@
                     pos[i] += x
         return pos
 
-<<<<<<< HEAD
-=======
-    def moveTo(self, pos, speed, progress=False, linear=False):
-        """Move to the specified absolute position. See move() for more 
-        information.
-        """
-        return self.move(abs=pos, speed=speed, progress=progress, linear=linear)
-    
     def setVelocity(self, vel):
         """Begin moving the stage with a constant velocity.
         """
         # pick a far-away distance within limits
         print(vel)
 
->>>>>>> 30ebff08
     def stop(self):
         """Stop moving the device immediately.
         """
