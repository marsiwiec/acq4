--- conflicted
+++ resolved
@@ -62,37 +62,7 @@
             if len(sequence) == 0:
                 continue
 
-<<<<<<< HEAD
             self.waitFor(pip.moveTo(stage, "fast"))
-=======
-            wellPos = pip.loadPosition(stage)
-            if wellPos is None:
-                raise ValueError(f"Device {pip.name()} does not have a stored {stage} position.")
-
-            # lift up, then sideways, then down into well
-            waypoint1 = safePos.copy()
-            waypoint1[2] = wellPos[2] + config['approachHeight']
-
-            # move Y first
-            waypoint2 = waypoint1.copy()
-            waypoint2[1] = wellPos[1]
-
-            # now move X
-            waypoint3 = waypoint2.copy()
-            waypoint3[0] = wellPos[0]
-
-            path = [
-                (waypoint1, 'fast', False, f"{stage}ing well approach height ({waypoint1[2]} z)"),
-                (waypoint2, 'fast', True, f"match y for {stage}ing well"),
-                (waypoint3, 'fast', True, f"above the {stage}ing well"),
-                (wellPos, 'fast', False, f"into the {stage}ing well"),
-            ]
-
-            # todo: if needed, we can check TP for capacitance changes here
-            # and stop moving as soon as the fluid is detected
-            self.moveFuture = pip._movePath(path)
-            self.waitFor(self.moveFuture, timeout=None)
->>>>>>> 74537465
 
             if dev.sonicatorDevice is not None:
                 self.sonication = dev.sonicatorDevice.doProtocol(config['sonicationProtocol'])
@@ -104,7 +74,6 @@
             if self.sonication is not None and not self.sonication.isDone():
                 self.waitFor(self.sonication)
 
-<<<<<<< HEAD
         self.waitFor(pip.moveTo('home', 'fast'))
         dev.pipetteRecord()['cleanCount'] += 1
         dev.setTipClean(True)
@@ -112,22 +81,13 @@
         dev.newPatchAttempt()
         return 'out'
 
-=======
-            self.resetPosition(self)
-
-        dev.pipetteRecord()['cleanCount'] += 1
-        dev.setTipClean(True)
-        self.dev.pipetteDevice.moveTo('home', 'fast')
-        dev.newPatchAttempt()
-        return 'out'
-
     def resetPosition(self, parent_future):
+        # todo we need to handle this somehow for both path generators
         if self.moveFuture is not None:
             fut = self.moveFuture.undo()
             self.moveFuture = None
             parent_future.waitFor(fut, timeout=None)
 
->>>>>>> 74537465
     @future_wrap
     def cleanup(self, _future):
         try:
@@ -141,12 +101,4 @@
         except Exception:
             printExc("Error resetting pressure after clean")
 
-<<<<<<< HEAD
-=======
-        try:
-            self.resetPosition(_future)
-        except Exception:
-            printExc("Error resetting pipette position after clean")
-
->>>>>>> 74537465
         _future.waitFor(self.dev.pipetteDevice.moveTo('home', 'fast'))