from __future__ import annotations

import contextlib
from threading import Lock
from typing import Any, Iterable

import numpy as np

import pyqtgraph as pg
from acq4 import getManager
from acq4.util import ptime
from acq4.util.functions import plottable_booleans
from acq4.util.future import future_wrap
<<<<<<< HEAD
from pyqtgraph.units import µm
=======
from acq4.util.imaging.sequencer import run_image_sequence
>>>>>>> 1b7ae844
from ._base import PatchPipetteState, SteadyStateAnalysisBase


class CellDetectAnalysis(SteadyStateAnalysisBase):
    """Class to analyze test pulses and determine cell detection behavior."""

    @classmethod
    def plots_for_data(cls, data: Iterable[np.ndarray], *args, **kwargs) -> dict[str, Iterable[dict[str, Any]]]:
        plots = {'Ω': [], '': []}
        names = False
        for d in data:
            analyzer = cls(*args, **kwargs)
            analysis = analyzer.process_measurements(d)
            plots['Ω'].append(dict(
                x=analysis["time"],
                y=analysis["baseline_avg"],
                pen=pg.mkPen('#88F'),
                name=None if names else 'Baseline Detect Avg',
            ))
            plots['Ω'].append(dict(
                x=analysis["time"],
                y=analysis["slow_avg"],
                pen=pg.mkPen('b'),
                name=None if names else 'Slow Detection Avg',
            ))
            plots[''].append(dict(
                x=analysis["time"],
                y=plottable_booleans(analysis["obstacle_detected"]),
                pen=pg.mkPen('r'),
                symbol='x',
                name=None if names else 'Obstacle Detected',
            ))
            plots[''].append(dict(
                x=analysis["time"],
                y=plottable_booleans(analysis["cell_detected_fast"] | analysis["cell_detected_slow"]),
                pen=pg.mkPen('g'),
                symbol='o',
                name=None if names else 'Cell Detected',
            ))
            names = True
        return plots

    def __init__(
            self,
            baseline_tau: float,
            cell_threshold_fast: float,
            cell_threshold_slow: float,
            slow_detection_steps: int,
            obstacle_threshold: float,
            break_threshold: float,
    ):
        super().__init__()
        self._baseline_tau = baseline_tau
        self._cell_threshold_fast = cell_threshold_fast
        self._cell_threshold_slow = cell_threshold_slow
        self._slow_detection_steps = slow_detection_steps
        self._obstacle_threshold = obstacle_threshold
        self._break_threshold = break_threshold
        self._measurment_count = 0

    def process_measurements(self, measurements: np.ndarray) -> np.ndarray:
        ret_array = np.zeros(
            len(measurements),
            dtype=[
                ('time', float),
                ('resistance', float),
                ('baseline_avg', float),
                ('slow_avg', float),
                ('cell_detected_fast', bool),
                ('cell_detected_slow', bool),
                ('obstacle_detected', bool),
                ('tip_is_broken', bool),
            ])
        for i, measurement in enumerate(measurements):
            start_time, resistance = measurement
            self._measurment_count += 1
            if i == 0:
                if self._last_measurement is None:
                    ret_array[i] = (start_time, resistance, resistance, resistance, False, False, False, False)
                    self._last_measurement = ret_array[i]
                    continue
                last_measurement = self._last_measurement
            else:
                last_measurement = ret_array[i - 1]

            dt = start_time - last_measurement['time']
            baseline_avg, _ = self.exponential_decay_avg(
                dt, last_measurement['baseline_avg'], resistance, self._baseline_tau)
            cell_detected_fast = resistance > self._cell_threshold_fast + baseline_avg
            slow_avg, _ = self.exponential_decay_avg(
                dt, last_measurement['slow_avg'], resistance, dt * self._slow_detection_steps)
            cell_detected_slow = (
                    self._measurment_count >= self._slow_detection_steps and
                    slow_avg > self._cell_threshold_slow + baseline_avg
            )
            obstacle_detected = resistance > self._obstacle_threshold + baseline_avg
            tip_is_broken = resistance < baseline_avg + self._break_threshold

            ret_array[i] = (
                start_time,
                resistance,
                baseline_avg,
                slow_avg,
                cell_detected_fast,
                cell_detected_slow,
                obstacle_detected,
                tip_is_broken,
            )
        self._last_measurement = ret_array[-1]
        return ret_array

    def cell_detected_fast(self):
        return self._last_measurement and self._last_measurement['cell_detected_fast']

    def cell_detected_slow(self):
        return self._last_measurement and self._last_measurement['cell_detected_slow']

    def obstacle_detected(self):
        return self._last_measurement and self._last_measurement['obstacle_detected']

    def tip_is_broken(self):
        return self._last_measurement and self._last_measurement['tip_is_broken']


class CellDetectState(PatchPipetteState):
    """Handles cell detection:

    - monitor resistance for cell proximity and switch to seal mode
    - monitor resistance for pipette break

    TODO:
    - Feature tracking

    Parameters
    ----------
    autoAdvance : bool
        If True, automatically advance the pipette while monitoring for cells (default True)
    advanceMode : str
        How to advance the pipette (default 'target'). Options are:
        **target** : advance the pipette tip toward its target
        **axial** : advance pipette along its axis
        **vertical** : advance pipette straight downward in Z
    advanceContinuous : bool
        Whether to advance the pipette with continuous motion or in small steps (default True)
    advanceStepInterval : float
        Time duration (seconds) to wait between steps when advanceContinuous=False(default 0.1)
    advanceStepDistance : float
        Distance (m) per step when advanceContinuous=False (default 1 µm)
    takeACellfie : bool
        Whether to take a z-stack of the cell at the start of this state (default True)
    cellfieHeight : float
        Vertical distance (m) of the initial z-stack (default 30 µm)
    cellfieStep : float
        Vertical distance (m) between z-stack slices (default 1 µm)
    cellfiePipetteClearance : float
        Minimum distance (m) between target and pipette tip in which to allow the z-stack to be taken (default 100 µm)
    obstacleDetection : bool
        If True, sidestep obstacles (default False)
    obstacleRecoveryTime : float
        Time (s) allowed after retreating from an obstacle to let resistance to return to normal (default 1 s)
    obstacleResistanceThreshold : float
        Resistance (Ohm) threshold above the initial resistance measurement for detecting an obstacle (default 1 MOhm)
    sidestepLateralDistance : float
        Distance (m) to sidestep an obstacle (default 10 µm)
    sidestepBackupDistance : float
        Distance (m) to backup before sidestepping (default 10 µm)
    sidestepPassDistance : float
        Distance (m) to pass an obstacle (default 20 µm)
    minDetectionDistance : float
        Minimum distance (m) from target before cell detection can be considered (default 15 µm)
    maxAdvanceDistance : float | None
        Maximum distance (m) to advance past starting point (default None)
    maxAdvanceDistancePastTarget : float | None
        Maximum distance (m) to advance past target (default 10 um)
    maxAdvanceDepthBelowSurface : float | None
        Maximum depth (m) to advance below the sample surface (default None)
    aboveSurfaceSpeed : float
        Speed (m/s) to advance the pipette when above the surface (default 20 um/s)
    belowSurfaceSpeed : float
        Speed (m/s) to advance the pipette when below the surface (default 5 um/s)
    detectionSpeed : float
        Speed (m/s) to advance the pipette if advanceContinuous=True and when close to the target/area-of-search
        (default 2 um/s)
    preTargetWiggle : bool
        If True, wiggle the pipette before reaching the target (default False)
    preTargetWiggleRadius : float
        Radius (m) of the wiggle (default 8 µm)
    preTargetWiggleStep : float
        Distance (m) to move between each wiggle (default 5 µm)
    preTargetWiggleDuration : float
        Time (s) to spend wiggling at each step (default 6 s)
    preTargetWiggleSpeed : float
        Speed (m/s) to move during the wiggle (default 5 µm/s)
    baselineResistanceTau : float
        Time constant (s) for rolling average of pipette resistance (default 20 s) from which to calculate cell
        detection
    fastDetectionThreshold : float
        Threshold for fast change in pipette resistance (Ohm) to trigger cell detection (default 1 MOhm)
    slowDetectionThreshold : float
        Threshold for slow change in pipette resistance (Ohm) to trigger cell detection (default 200 kOhm)
    slowDetectionSteps : int
        Number of test pulses to integrate for slow change detection (default 3)
    breakThreshold : float
        Threshold for change in resistance (Ohm) to detect broken pipette (default -1 MOhm),
    reserveDAQ : bool
        If True, reserve the DAQ during the entire cell detection state. This is used in case multiple
        channels are present an cannot be accessed simultaneously to ensure that cell detection is not interrupted.
        (default False)
    cellDetectTimeout : float
        Maximum time (s) to wait for cell detection before switching to fallback state (default 30 s)
    DAQReservationTimeout : float
        Maximum time (s) to wait for DAQ reservation if reserveDAQ=True (defualt 30 s)

    """
    stateName = 'cell detect'
    _parameterDefaultOverrides = {
        'initialClampMode': 'VC',
        'initialVCHolding': 0,
        'initialTestPulseEnable': True,
        'fallbackState': 'bath',
    }
    _parameterTreeConfig = {
        'autoAdvance': {'default': True, 'type': 'bool'},
        'advanceMode': {'default': 'target', 'type': 'str', 'limits': ['target', 'axial', 'vertical']},
        'advanceContinuous': {'default': True, 'type': 'bool'},
        'advanceStepInterval': {'default': 0.1, 'type': 'float', 'suffix': 's'},
        'advanceStepDistance': {'default': 1e-6, 'type': 'float', 'suffix': 'm'},
        'maxAdvanceDistance': {'default': None, 'type': 'float', 'optional': True, 'suffix': 'm'},
        'maxAdvanceDistancePastTarget': {'default': 10e-6, 'type': 'float', 'suffix': 'm'},
        'maxAdvanceDepthBelowSurface': {'default': None, 'type': 'float', 'optional': True, 'suffix': 'm'},
        'aboveSurfaceSpeed': {'default': 20e-6, 'type': 'float', 'suffix': 'm/s'},
        'belowSurfaceSpeed': {'default': 5e-6, 'type': 'float', 'suffix': 'm/s'},
        'aboveSurfacePressure': {'default': 1500, 'type': 'float', 'suffix': 'Pa'},
        'belowSurfacePressureMin': {'default': 1500, 'type': 'float', 'suffix': 'Pa'},
        'belowSurfacePressureMax': {'default': 5000, 'type': 'float', 'suffix': 'Pa'},
        'belowSurfacePressureChange': {'default': 50 / µm, 'type': 'float', 'suffix': 'Pa/m'},
        'detectionSpeed': {'default': 2e-6, 'type': 'float', 'suffix': 'm/s'},
        'takeACellfie': {'default': True, 'type': 'bool'},
        'cellfieHeight': {'default': 30e-6, 'type': 'float', 'suffix': 'm'},
        'cellfieStep': {'default': 1e-6, 'type': 'float', 'suffix': 'm'},
        'cellfiePipetteClearance': {'default': 100e-6, 'type': 'float', 'suffix': 'm'},
        'preTargetWiggle': {'default': False, 'type': 'bool'},
        'preTargetWiggleRadius': {'default': 8e-6, 'type': 'float', 'suffix': 'm'},
        'preTargetWiggleStep': {'default': 5e-6, 'type': 'float', 'suffix': 'm'},
        'preTargetWiggleDuration': {'default': 6, 'type': 'float', 'suffix': 's'},
        'preTargetWiggleSpeed': {'default': 5e-6, 'type': 'float', 'suffix': 'm/s'},
        'baselineResistanceTau': {'default': 20, 'type': 'float', 'suffix': 's'},
        'fastDetectionThreshold': {'default': 1e6, 'type': 'float', 'suffix': 'Ω'},
        'slowDetectionThreshold': {'default': 0.2e6, 'type': 'float', 'suffix': 'Ω'},
        'slowDetectionSteps': {'default': 3, 'type': 'int'},
        'breakThreshold': {'default': -1e6, 'type': 'float', 'suffix': 'Ω'},
        'reserveDAQ': {'default': False, 'type': 'bool'},
        'cellDetectTimeout': {'default': 30, 'type': 'float', 'suffix': 's'},
        'DAQReservationTimeout': {'default': 30, 'type': 'float', 'suffix': 's'},
        'obstacleDetection': {'default': False, 'type': 'bool'},
        'obstacleRecoveryTime': {'default': 1, 'type': 'float', 'suffix': 's'},
        'obstacleResistanceThreshold': {'default': 1e6, 'type': 'float', 'suffix': 'Ω'},
        'sidestepLateralDistance': {'default': 10e-6, 'type': 'float', 'suffix': 'm'},
        'sidestepBackupDistance': {'default': 10e-6, 'type': 'float', 'suffix': 'm'},
        'sidestepPassDistance': {'default': 20e-6, 'type': 'float', 'suffix': 'm'},
        'minDetectionDistance': {'default': 15e-6, 'type': 'float', 'suffix': 'm'},
    }

    def __init__(self, *args, **kwds):
        super().__init__(*args, **kwds)
        self._continuousAdvanceFuture = None
        self.lastMove = 0.0
        self.stepCount = 0
        self.advanceSteps = None
        self._analysis = CellDetectAnalysis(
            self.config['baselineResistanceTau'],
            self.config['fastDetectionThreshold'],
            self.config['slowDetectionThreshold'],
            self.config['slowDetectionSteps'],
            self.config['obstacleResistanceThreshold'],
            self.config['breakThreshold'],
        )
        self._lastTestPulse = None
        self._startTime = None
        self.direction = self._calc_direction()
        self._wiggleLock = Lock()
        self._sidestepDirection = np.pi / 2
        self._pressureAdjustment = None

    def run(self):
        with contextlib.ExitStack() as stack:
            if self.config["reserveDAQ"]:
                daq_name = self.dev.clampDevice.getDAQName("primary")
                self.setState(f"cell detect: waiting for {daq_name} lock")
                stack.enter_context(
                    getManager().reserveDevices([daq_name], timeout=self.config["DAQReservationTimeout"]))
                self.setState(f"cell detect: {daq_name} lock acquired")

            return self._run()

    def _run(self):
        config = self.config
        if config['takeACellfie'] and self._distanceToTarget() > config['cellfiePipetteClearance']:
            self.setState("cell detect: taking initial z-stack")
            self.waitFor(self.dev.focusOnTarget('fast'))
            start = self.dev.pipetteDevice.targetPosition()[2] - (config['cellfieHeight'] / 2)
            end = start + config['cellfieHeight']
            save_in = self.dev.dm.getCurrentDir().getDir("cell detect initial z stack", create=True)
            self.waitFor(
                run_image_sequence(
                    self.dev.imagingDevice(),
                    z_stack=(start, end, config['cellfieStep']),
                    storage_dir=save_in,
                )
            )
        self.monitorTestPulse()

        while not self.weTookTooLong():
            if speed := self.targetCellFound():
                return self._transition_to_seal(speed)
            self.checkStop()
            self.processAtLeastOneTestPulse()
            self.adjustPressureForDepth()
            if self._analysis.tip_is_broken():
                self._taskDone(interrupted=True, error="Pipette broken")
                self.dev.patchRecord()['detectedCell'] = False
                return 'broken'
            if self.obstacleDetected():
                try:
                    self.avoidObstacle()
                except TimeoutError:
                    self._taskDone(interrupted=True, error="Fouled by obstacle")
                    return 'fouled'
            if config['autoAdvance']:
                if config['advanceContinuous']:
                    # Start continuous move if needed
                    if self._continuousAdvanceFuture is None:
                        self._continuousAdvanceFuture = self.continuousMove()
                    if self._continuousAdvanceFuture.isDone():
                        self._continuousAdvanceFuture.wait()  # check for move errors
                        return self._transition_to_fallback()
                else:
                    # advance to next position if stepping
                    if self.advanceSteps is None:
                        self.setState("cell detection: stepping pipette")
                        self.advanceSteps = self.getAdvanceSteps()
                    if self.stepCount >= len(self.advanceSteps):
                        return self._transition_to_fallback()
                    # make sure we obey advanceStepInterval
                    now = ptime.time()
                    if now - self.lastMove < config['advanceStepInterval']:
                        continue
                    self.lastMove = now

                    self.singleStep()
        self._taskDone(interrupted=True, error="Timed out waiting for cell detect.")
        return config['fallbackState']

    def adjustPressureForDepth(self):
        """While not that slow, we still want to keep the innermost loop as fast as we can."""
        if self._pressureAdjustment is None:
            self._pressureAdjustment = self._adjustPressureForDepth()
            self._pressureAdjustment.onFinish(self._finishPressureAdjustment)

    @future_wrap
    def _adjustPressureForDepth(self, _future):
        depth = self.depthBelowSurface()
        if depth < 0:  # above surface
            pressure = self.config["aboveSurfacePressure"]
        else:
            pressure = self.config["belowSurfacePressureMin"] + depth * self.config["belowSurfacePressureChange"]
            pressure = min(pressure, self.config["belowSurfacePressureMax"])
        self.dev.pressureDevice.setPressure("regulator", pressure)

    def _finishPressureAdjustment(self, future):
        self._pressureAdjustment = None

    def avoidObstacle(self, already_retracted=False):
        self.setState("avoiding obstacle" + (" (recursively)" if already_retracted else ""))
        if self._continuousAdvanceFuture is not None:
            self._continuousAdvanceFuture.stop("Obstacle detected")
            self._continuousAdvanceFuture = None

        pip = self.dev.pipetteDevice
        speed = self.config['belowSurfaceSpeed']

        init_pos = np.array(pip.globalPosition())
        direction = self.direction
        if already_retracted:
            retract_pos = init_pos
        else:
            retract_pos = init_pos - self.config['sidestepBackupDistance'] * direction
            self.waitFor(pip._moveToGlobal(retract_pos, speed=speed))

        start_time = ptime.time()
        while self._analysis.obstacle_detected():
            self.processAtLeastOneTestPulse()
            if ptime.time() - start_time > self.config['obstacleRecoveryTime']:
                raise TimeoutError("Pipette fouled by obstacle")

        # pick a sidestep point orthogonal to the pipette direction on the xy plane
        sidestep = self.config['sidestepLateralDistance'] * self.sidestepDirection(direction)
        sidestep_pos = retract_pos + sidestep
        self.waitFor(pip._moveToGlobal(sidestep_pos, speed=speed))

        go_past_pos = sidestep_pos + self.config['sidestepPassDistance'] * direction
        move = pip._moveToGlobal(go_past_pos, speed=speed)
        while not move.isDone():
            self.processAtLeastOneTestPulse()
            if self._analysis.obstacle_detected():
                move.stop("Obstacle detected while sidestepping")
                self.waitFor(pip._moveToGlobal(retract_pos, speed=speed))
                return self.avoidObstacle(already_retracted=True)
            self.checkStop()
        self.waitFor(move)
        pos = np.array(pip.globalPosition())
        self.waitFor(pip._moveToGlobal(pos - sidestep, speed=speed))

    def sidestepDirection(self, vector):
        """
        Create a vector orthogonal to the input vector, oriented π/2 radians more widdershins than last invocation.

        Parameters:
        vector : ndarray
            the direction vector to sidestep from

        Return : ndarray
            a unit vector orthogonal to the input vector
        """
        self._sidestepDirection += np.pi / 2
        unit_vector = vector / np.linalg.norm(vector)

        # Create an arbitrary orthogonal vector
        min_idx = np.argmin(np.abs(unit_vector))
        basis = np.zeros(3)
        basis[min_idx] = 1
        ortho_vec = np.cross(unit_vector, basis)
        ortho_vec = ortho_vec / np.linalg.norm(ortho_vec)

        ortho_vec2 = np.cross(unit_vector, ortho_vec)

        # Apply the rotation by angle in the plane of ortho_vec and ortho_vec2
        return ortho_vec * np.cos(self._sidestepDirection) + ortho_vec2 * np.sin(self._sidestepDirection)

    def obstacleDetected(self):
<<<<<<< HEAD
        return (self.config['obstacleDetection']
                and not self.closeEnoughToTargetToDetectCell()
                and self._analysis.obstacle_detected())
=======
        return (
            self.config['obstacleDetection'] and
            not self.closeEnoughToTargetToDetectCell() and
            self._analysis.obstacle_detected()
        )
>>>>>>> 1b7ae844

    def processAtLeastOneTestPulse(self):
        tps = super().processAtLeastOneTestPulse()
        self._analysis.process_test_pulses(tps)
        self._lastTestPulse = tps[-1]
        return tps

    def weTookTooLong(self):
        if self._startTime is None:
            self._startTime = ptime.time()
<<<<<<< HEAD
        return (self.config['cellDetectTimeout'] is not None
                and ptime.time() - self._startTime > self.config['cellDetectTimeout'])
=======
        return (
            self.config['cellDetectTimeout'] is not None and
            ptime.time() - self._startTime > self.config['cellDetectTimeout']
        )
>>>>>>> 1b7ae844

    def targetCellFound(self) -> str | bool:
        if self.closeEnoughToTargetToDetectCell() and not self._wiggleLock.locked():
            if self._analysis.cell_detected_fast():
                return 'fast'
            if self._analysis.cell_detected_slow():
                return 'slow'
        return False

    def aboveSurface(self, pos=None):
        return self.depthBelowSurface(pos) < 0

    def depthBelowSurface(self, pos=None):
        if pos is None:
            pos = self.dev.pipetteDevice.globalPosition()
        surface = self.dev.pipetteDevice.scopeDevice().getSurfaceDepth()
        return surface - pos[2]

    def closeEnoughToTargetToDetectCell(self, pos=None):
        return self._distanceToTarget(pos) < self.config['minDetectionDistance']

    def _distanceToTarget(self, pos=None):
        pip = self.dev.pipetteDevice
        target = np.array(pip.targetPosition())
        if pos is None:
            pos = np.array(pip.globalPosition())
        return np.linalg.norm(target - pos)

    def _transition_to_fallback(self):
        self._taskDone(interrupted=True, error="No cell found before end of search path")
        self.dev.patchRecord()['detectedCell'] = False
        return self.config['fallbackState']

    def _transition_to_seal(self, speed):
        self.setState(f"cell detected ({speed} criteria)")
        self._taskDone()
        self.dev.patchRecord()['detectedCell'] = True
        return "seal"

    def _calc_direction(self):
        # what direction are we moving?
        pip = self.dev.pipetteDevice
        if self.config['advanceMode'] == 'vertical':
            direction = np.array([0.0, 0.0, -1.0])
        elif self.config['advanceMode'] == 'axial':
            direction = pip.globalDirection()
        elif self.config['advanceMode'] == 'target':
            direction = np.array(pip.targetPosition()) - np.array(pip.globalPosition())
        else:
            raise ValueError(
                f"advanceMode must be 'vertical', 'axial', or 'target'  (got {self.config['advanceMode']!r})")
        return direction / np.linalg.norm(direction)

    def fastTravelEndpoint(self):
        """Return the last position along the pipette search path to be traveled at full speed."""
        pip = self.dev.pipetteDevice
        target = np.array(pip.targetPosition())
        return target - (self.direction * self.config['minDetectionDistance'])

    def finalSearchEndpoint(self):
        """Return the final position along the pipette search path, taking into account
        maxAdvanceDistance, maxAdvanceDepthBelowSurface, and maxAdvanceDistancePastTarget.
        """
        config = self.config
        dev = self.dev
        pip = dev.pipetteDevice
        pos = np.array(pip.globalPosition())
        surface = pip.scopeDevice().getSurfaceDepth()
        target = np.array(pip.targetPosition())

        endpoint = None

        # max search distance
        if config['maxAdvanceDistance'] is not None:
            endpoint = pos + self.direction * config['maxAdvanceDistance']

        # max surface depth
        if config['maxAdvanceDepthBelowSurface'] is not None and self.direction[2] < 0:
            endDepth = surface - config['maxAdvanceDepthBelowSurface']
            dz = endDepth - pos[2]
            depthEndpt = pos + self.direction * (dz / self.direction[2])
            # is the surface depth endpoint closer?
            if endpoint is None or np.linalg.norm(endpoint - pos) > np.linalg.norm(depthEndpt - pos):
                endpoint = depthEndpt

        # max distance past target
        if config['advanceMode'] == 'target' and config['maxAdvanceDistancePastTarget'] is not None:
            targetEndpt = target + self.direction * config['maxAdvanceDistancePastTarget']
            # is the target endpoint closer?
            if endpoint is None or np.linalg.norm(endpoint - pos) > np.linalg.norm(targetEndpt - pos):
                endpoint = targetEndpt

        if endpoint is None:
            raise ValueError(
                "Cell detect state requires one of maxAdvanceDistance, maxAdvanceDepthBelowSurface, or"
                " maxAdvanceDistancePastTarget."
            )

        return endpoint

    @future_wrap
    def continuousMove(self, _future):
        """Move pipette continuously along search path."""
        self.setState("continuous pipette advance")
        config = self.config
        dev = self.dev
        if self.aboveSurface():
            speed = config['aboveSurfaceSpeed']
            surface = self.surfaceIntersectionPosition(self.direction)
            _future.waitFor(dev.pipetteDevice._moveToGlobal(surface, speed=speed), timeout=None)
            self.setState("moved to surface")
        if not self.closeEnoughToTargetToDetectCell():
            speed = config['belowSurfaceSpeed']
            midway = self.fastTravelEndpoint()
            _future.waitFor(self.dev.pipetteDevice._moveToGlobal(midway, speed=speed), timeout=None)
            self.setState("moved to detection area")
        speed = config['detectionSpeed']
        endpoint = self.finalSearchEndpoint()
<<<<<<< HEAD
        if config['preTargetWiggle']:
            self._wiggle(_future, endpoint)
=======
        if self.config['preTargetWiggle']:
            distance = np.linalg.norm(endpoint - np.array(self.dev.pipetteDevice.globalPosition()))
            count = int(distance / self.config['preTargetWiggleStep'])
            wiggle_step = self.direction * self.config['preTargetWiggleStep']
            for _ in range(count):
                self.setState("pre-target wiggle")
                retract_pos = self.dev.pipetteDevice.globalPosition() - wiggle_step
                _future.waitFor(self.dev.pipetteDevice._moveToGlobal(retract_pos, speed=speed), timeout=None)
                with self._wiggleLock:
                    self.waitFor(
                        self.dev.pipetteDevice.wiggle(
                            speed=self.config['preTargetWiggleSpeed'],
                            radius=self.config['preTargetWiggleRadius'],
                            repetitions=1,
                            duration=self.config['preTargetWiggleDuration'],
                            pipette_direction=self.direction,
                        ),
                        timeout=None,
                    )
                step_pos = self.dev.pipetteDevice.globalPosition() + wiggle_step
                _future.waitFor(self.dev.pipetteDevice._moveToGlobal(step_pos, speed=speed), timeout=None)
>>>>>>> 1b7ae844
        _future.waitFor(self.dev.pipetteDevice._moveToGlobal(endpoint, speed=speed), timeout=None)

    def _wiggle(self, future, endpoint):
        config = self.config
        dev = self.dev
        speed = config['detectionSpeed']
        distance = np.linalg.norm(endpoint - np.array(dev.pipetteDevice.globalPosition()))
        count = int(distance / config['preTargetWiggleStep'])
        for _ in range(count):
            self.setState("pre-target wiggle")
            retract_pos = dev.pipetteDevice.globalPosition() - self.direction * config['preTargetWiggleStep']
            future.waitFor(dev.pipetteDevice._moveToGlobal(retract_pos, speed=speed), timeout=None)
            with self._wiggleLock:
                self.waitFor(
                    dev.pipetteDevice.wiggle(
                        speed=config['preTargetWiggleSpeed'],
                        radius=config['preTargetWiggleRadius'],
                        repetitions=1,
                        duration=config['preTargetWiggleDuration'],
                        pipette_direction=self.direction,
                    ),
                    timeout=None,
                )
            step_pos = dev.pipetteDevice.globalPosition() + self.direction * config['preTargetWiggleStep']
            future.waitFor(dev.pipetteDevice._moveToGlobal(step_pos, speed=speed), timeout=None)

    def getAdvanceSteps(self):
        """Return the list of step positions to take along the search path.
        """
        config = self.config
        endpoint = self.finalSearchEndpoint()
        pos = np.array(self.dev.pipetteDevice.globalPosition())
        diff = endpoint - pos
        dist = np.linalg.norm(diff)
        nSteps = int(dist / config['advanceStepDistance'])
        step = diff * config['advanceStepDistance'] / dist
        return pos[np.newaxis, :] + step[np.newaxis, :] * np.arange(nSteps)[:, np.newaxis]

    def singleStep(self):
        """Advance a single step in the search path and block until the move has finished.
        """
        config = self.config
        dev = self.dev

        stepPos = self.advanceSteps[self.stepCount]
        self.stepCount += 1
        if self.aboveSurface(stepPos):
            speed = config['aboveSurfaceSpeed']
        elif self.closeEnoughToTargetToDetectCell(stepPos):
            speed = config['detectionSpeed']
        else:
            speed = config['belowSurfaceSpeed']
        self.waitFor(dev.pipetteDevice._moveToGlobal(stepPos, speed=speed))

    def cleanup(self):
        if self._continuousAdvanceFuture is not None:
            self._continuousAdvanceFuture.stop()
        patchrec = self.dev.patchRecord()
        patchrec['cellDetectFinalTarget'] = tuple(self.dev.pipetteDevice.targetPosition())
        return super().cleanup()<|MERGE_RESOLUTION|>--- conflicted
+++ resolved
@@ -11,11 +11,8 @@
 from acq4.util import ptime
 from acq4.util.functions import plottable_booleans
 from acq4.util.future import future_wrap
-<<<<<<< HEAD
 from pyqtgraph.units import µm
-=======
 from acq4.util.imaging.sequencer import run_image_sequence
->>>>>>> 1b7ae844
 from ._base import PatchPipetteState, SteadyStateAnalysisBase
 
 
@@ -456,17 +453,11 @@
         return ortho_vec * np.cos(self._sidestepDirection) + ortho_vec2 * np.sin(self._sidestepDirection)
 
     def obstacleDetected(self):
-<<<<<<< HEAD
-        return (self.config['obstacleDetection']
-                and not self.closeEnoughToTargetToDetectCell()
-                and self._analysis.obstacle_detected())
-=======
         return (
             self.config['obstacleDetection'] and
             not self.closeEnoughToTargetToDetectCell() and
             self._analysis.obstacle_detected()
         )
->>>>>>> 1b7ae844
 
     def processAtLeastOneTestPulse(self):
         tps = super().processAtLeastOneTestPulse()
@@ -477,15 +468,10 @@
     def weTookTooLong(self):
         if self._startTime is None:
             self._startTime = ptime.time()
-<<<<<<< HEAD
-        return (self.config['cellDetectTimeout'] is not None
-                and ptime.time() - self._startTime > self.config['cellDetectTimeout'])
-=======
         return (
             self.config['cellDetectTimeout'] is not None and
             ptime.time() - self._startTime > self.config['cellDetectTimeout']
         )
->>>>>>> 1b7ae844
 
     def targetCellFound(self) -> str | bool:
         if self.closeEnoughToTargetToDetectCell() and not self._wiggleLock.locked():
@@ -604,32 +590,8 @@
             self.setState("moved to detection area")
         speed = config['detectionSpeed']
         endpoint = self.finalSearchEndpoint()
-<<<<<<< HEAD
         if config['preTargetWiggle']:
             self._wiggle(_future, endpoint)
-=======
-        if self.config['preTargetWiggle']:
-            distance = np.linalg.norm(endpoint - np.array(self.dev.pipetteDevice.globalPosition()))
-            count = int(distance / self.config['preTargetWiggleStep'])
-            wiggle_step = self.direction * self.config['preTargetWiggleStep']
-            for _ in range(count):
-                self.setState("pre-target wiggle")
-                retract_pos = self.dev.pipetteDevice.globalPosition() - wiggle_step
-                _future.waitFor(self.dev.pipetteDevice._moveToGlobal(retract_pos, speed=speed), timeout=None)
-                with self._wiggleLock:
-                    self.waitFor(
-                        self.dev.pipetteDevice.wiggle(
-                            speed=self.config['preTargetWiggleSpeed'],
-                            radius=self.config['preTargetWiggleRadius'],
-                            repetitions=1,
-                            duration=self.config['preTargetWiggleDuration'],
-                            pipette_direction=self.direction,
-                        ),
-                        timeout=None,
-                    )
-                step_pos = self.dev.pipetteDevice.globalPosition() + wiggle_step
-                _future.waitFor(self.dev.pipetteDevice._moveToGlobal(step_pos, speed=speed), timeout=None)
->>>>>>> 1b7ae844
         _future.waitFor(self.dev.pipetteDevice._moveToGlobal(endpoint, speed=speed), timeout=None)
 
     def _wiggle(self, future, endpoint):
@@ -638,9 +600,10 @@
         speed = config['detectionSpeed']
         distance = np.linalg.norm(endpoint - np.array(dev.pipetteDevice.globalPosition()))
         count = int(distance / config['preTargetWiggleStep'])
+        wiggle_step = self.direction * config['preTargetWiggleStep']
         for _ in range(count):
             self.setState("pre-target wiggle")
-            retract_pos = dev.pipetteDevice.globalPosition() - self.direction * config['preTargetWiggleStep']
+            retract_pos = dev.pipetteDevice.globalPosition() - wigle_step
             future.waitFor(dev.pipetteDevice._moveToGlobal(retract_pos, speed=speed), timeout=None)
             with self._wiggleLock:
                 self.waitFor(
@@ -653,7 +616,7 @@
                     ),
                     timeout=None,
                 )
-            step_pos = dev.pipetteDevice.globalPosition() + self.direction * config['preTargetWiggleStep']
+            step_pos = dev.pipetteDevice.globalPosition() + wiggle_step
             future.waitFor(dev.pipetteDevice._moveToGlobal(step_pos, speed=speed), timeout=None)
 
     def getAdvanceSteps(self):
