from __future__ import annotations

import contextlib
import json
import os
import weakref
from typing import List

import numpy as np

import pyqtgraph as pg
from acq4 import getManager
from acq4.devices.Device import Device
from acq4.devices.OptomechDevice import OptomechDevice
from acq4.devices.Stage import Stage, MovePathFuture
from acq4.modules.Camera import CameraModuleInterface
from acq4.util import Qt, ptime
from acq4.util.future import future_wrap
from acq4.util.target import Target
<<<<<<< HEAD
from pyqtgraph import Point
from .planners import GeometryAwarePathGenerator
from .planners import defaultMotionPlanners
=======
from pyqtgraph import Point, siFormat
from .planners import defaultMotionPlanners, PipettePathGenerator
>>>>>>> 96054018
from .tracker import ResnetPipetteTracker
from ..Camera import Camera
from ..RecordingChamber import RecordingChamber
<<<<<<< HEAD
from ...util.geometry import Plane
=======
from ...util.PromptUser import prompt
from ...util.imaging.sequencer import run_image_sequence
>>>>>>> 96054018

CamModTemplate = Qt.importTemplate('.cameraModTemplate')


class Pipette(Device, OptomechDevice):
    """Represents a pipette or electrode attached to a motorized manipulator.

    This device provides a camera module interface for driving a motorized electrode holder:

    * Visually direct pipette tip via camera module
    * Automatically align pipette tip for diagonal approach to cells
    * Automatically calibrate pipette tip position (via Tracker)

    This device must be configured with a Stage as its parent.

    The local coordinate system of the device is configured such that the X axis points in the direction of the pipette
    tip, the Z axis points upward (same as global +Z), and the Y axis is the vector perpendicular to both X and Z.

    Configuration options:

    * pitch: The angle of the pipette (in degrees) relative to the horizontal plane.
      Positive values point downward. This option must be specified in the configuration.
      If the value 'auto' is given, then the pitch is derived from the parent manipulator's X axis
      (or other specified by parentAutoAxis) pitch.
    * yaw: The angle of the pipette (in degrees) relative to the global +X axis (points to the operator's right
      when facing the microscope).
      Positive values are clockwise from global +X. This option must be specified in the configuration.
      If the value 'auto' is given, then the yaw is derived from the parent manipulator's X axis
      (or other specified by parentAutoAxis) yaw.
    * parentAutoAxis: One of '+x' (default), '-x', '+y', '-y', '+z', or '-z' indicating the axis and direction in the
      parent manipulator's coordinate system that points along the pipette and toward the tip. This axis
      is used by the *pitch* and *yaw* options when they are set to 'auto'. If the pipette is not parallel
      to one of these axes, then a numerical value must be provided for the pitch and/or yaw.
    * searchHeight: the distance to focus above the sample surface when searching for pipette tips. This
      should be about 1-2mm, enough to avoid collisions between the pipette tip and the sample during search.
      Default is 2 mm.
    * searchTipHeight: the distance above the sample surface to bring the (putative) pipette tip position
      when searching for new pipette tips. For low working-distance objectives, this should be about 0.5 mm less
      than *searchHeight* to avoid collisions between the tip and the objective during search.
      Default is 1.5 mm.
    * approachHeight: the distance to bring the pipette tip above the sample surface when beginning
      a diagonal approach. Default is 100 um.
    * idleHeight: the distance to bring the pipette tip above the sample surface when in idle position
      Default is 1 mm.
    * idleDistance: the x/y distance from the global origin from which the pipette top should be placed
      in idle mode. Default is 7 mm.
    * recordingChambers: list of names of RecordingChamber devices that this Pipette is meant to work with.
    """

    sigTargetChanged = Qt.Signal(object, object)
    sigCalibrationChanged = Qt.Signal(object)

    # move start/finish are used for recording coarse movement information;
    # they are not emitted for every transform change.
    sigMoveStarted = Qt.Signal(object, object)  # self, pos
    sigMoveFinished = Qt.Signal(object, object)  # self, pos
    sigMoveRequested = Qt.Signal(object, object, object, object)  # self, pos, speed, opts

    # May add items here to implement custom motion planning for all pipettes
    defaultMotionPlanners = defaultMotionPlanners()
    pathGeneratorClass = GeometryAwarePathGenerator

    def __init__(self, deviceManager, config, name):
        Device.__init__(self, deviceManager, config, name)
        OptomechDevice.__init__(self, deviceManager, config, name)
        self.config = config
        self.moving = False
        self._scopeDev = None
        self._imagingDev = None
        self._boundaries = None
        self._opts = {
            'searchHeight': config.get('searchHeight', 2e-3),
            'searchTipHeight': config.get('searchTipHeight', 1.5e-3),
            'approachHeight': config.get('approachHeight', 100e-6),
            'idleHeight': config.get('idleHeight', 1e-3),
            'idleDistance': config.get('idleDistance', 7e-3),
            'showCameraModuleUI': config.get('showCameraModuleUI', False),
        }
        parent = self.parentDevice()
        if not isinstance(parent, Stage):
            raise Exception(
                f"Pipette device requires some type of translation stage as its parentDevice (got {parent}).")

        # may add items here to implement per-pipette custom motion planning
        self.motionPlanners = {}
        self.currentMotionPlanner = None
        self.pathGenerator = self.pathGeneratorClass(self)

        self._camInterfaces = weakref.WeakKeyDictionary()

        self.target = None

        cal = self.readConfigFile('calibration')
        self.offset = np.array(cal.get('offset', [0, 0, 0]))
        # kept for backward compatibility
        self._calibratedPitch = cal.get('pitch', None)
        self._calibratedYaw = cal.get('yaw', cal.get('angle', None))  # backward support for old 'angle' config key

        self._globalDirection = None
        self._localDirection = None

        # timer used to emit sigMoveFinished when no motion is detected for a certain period
        self.moveTimer = Qt.QTimer()
        self.moveTimer.timeout.connect(self.positionChangeFinished)
        self.sigGlobalTransformChanged.connect(self.positionChanged)

        # If parent orientation changes (probably due to being recalibrated), update pitch/yaw angles if needed.
        parent.sigOrientationChanged.connect(self._directionChanged)

        self._updateTransform()

        self.tracker = ResnetPipetteTracker(self)
        deviceManager.declareInterface(name, ['pipette'], self)

        target = self.readConfigFile('target').get('targetGlobalPosition', None)
        if target is not None:
            self.setTarget(target)

        deviceManager.sigAbortAll.connect(self.stop)

    def getGeometry(self):
        if isinstance(self.config.get("geometry"), dict):
            defaults = {'color': (0, 1, 0.2, 1)}
            defaults.update(self.config["geometry"])
            self.config["geometry"] = defaults
        return super().getGeometry()

    def getBoundaries(self) -> List[Plane]:
        if self._boundaries is None:
            self._boundaries = []
            for plane in self.parentDevice().getBoundaries():
                mapped_pt = self._solveMyGlobalPosition(plane.point)
                mapped_vec = self._solveMyGlobalPosition(plane.point + plane.normal) - mapped_pt
                new_name = self.name() + " " + plane.name.partition(" ")[2]
                self._boundaries.append(Plane(mapped_vec, mapped_pt, new_name))

        return self._boundaries

    def moveTo(self, position: str, speed, raiseErrors=False, **kwds):
        """Move the pipette tip to a named position, with safe motion planning.

        If *raiseErrors* is True, then an exception will be raised in a background
        thread if the move fails.
        """
        # Select a motion planner based on the target position
        plannerClass = self.motionPlanners.get(position, self.defaultMotionPlanners.get(position, None))
        if plannerClass is None:
            savedPos = self.loadPosition(position)
            if savedPos is not None:
                plannerClass = self.motionPlanners.get('saved', self.defaultMotionPlanners.get('saved', None))

        if plannerClass is None:
            raise ValueError(f"Unknown pipette move position {position!r}")

        if self.currentMotionPlanner is not None:
            self.currentMotionPlanner.stop()

        self.currentMotionPlanner = plannerClass(self, position, speed, **kwds)
        future = self.currentMotionPlanner.move()
        if raiseErrors is not False:
            future.raiseErrors(message=f"Move to {position} position failed ({{error}}); requested from:\n{{stack}}")

        return future

    def savePosition(self, name, pos=None):
        """Store a position in global coordinates for later use.

        If no position is provided, then the current position of the pipette tip is used.
        """
        if pos is None:
            pos = self.globalPosition()
        manip_pos = self._solveGlobalStagePosition(pos)
        manip: Stage = self.parentDevice()
        manip.checkLimits(manip.mapGlobalToDevicePosition(manip_pos))

        cache = self.readConfigFile('stored_positions')
        cache[name] = list(pos)
        self.writeConfigFile(cache, 'stored_positions')
        self.checkRangeOfMotion(pos)

    def loadPosition(self, name, default=None):
        """Return a previously saved position.
        """
        cache = self.readConfigFile('stored_positions')
        return cache.get(name, default)

    def checkRangeOfMotion(self, pos, tolerance=500e-6):
        """Warn user if the position (in global coordinates) is within 500µm of the manipulator's range of motion."""
        manipulator: Stage = self.parentDevice()
        manipulator.checkRangeOfMotion(self._solveGlobalStagePosition(pos), tolerance)

    def scopeDevice(self):
        if self._scopeDev is None:
            imdev = self.imagingDevice()
            self._scopeDev = imdev.scopeDev
        return self._scopeDev

    def imagingDevice(self) -> Camera:
        if self._imagingDev is None:
            man = getManager()
            name = self.config.get('imagingDevice', None)
            if name is None:
                cams = man.listInterfaces('camera')
                if len(cams) == 1:
                    name = cams[0]
                else:
                    raise Exception(
                        "Pipette requires either a single imaging device available (found %d) or 'imagingDevice' specified in its configuration." % len(
                            cams))
            self._imagingDev = man.getDevice(name)
        return self._imagingDev

    def quit(self):
        pass

    def stop(self):
        cmp = self.currentMotionPlanner
        if cmp is not None:
            cmp.stop()

    def deviceInterface(self, win):
        """Return a widget with a UI to put in the device rack"""
        return PipetteDeviceGui(self, win)

    def cameraModuleInterface(self, mod):
        iface = PipetteCamModInterface(self, mod, showUi=self._opts['showCameraModuleUI'])
        self._camInterfaces[iface] = None
        return iface

    def tipOffsetIsReasonable(self, pos) -> bool:
        dist = np.linalg.norm(np.array(self.mapToGlobal((0, 0, 0))) - pos)
        return dist < 30e-6

    def newPipetteTipOffsetIsReasonable(self, pos) -> bool:
        cal = self.readConfigFile('calibration')
        if 'offset history' in cal and len(cal['offset history']) > 10:
            avg = np.mean(cal['offset history'], axis=0)
            sigma = np.std(np.linalg.norm(np.array(cal['offset history']) - avg, axis=1))
            if np.linalg.norm(np.array(pos) - avg) > 3 * sigma:
                return False
        return True

    @future_wrap
    def setTipOffsetIfAcceptable(self, pos, _future=None):
        if self.tipOffsetIsReasonable(pos):
            self.setTipOffset(pos)
        else:
            dist = np.linalg.norm(np.array(self.mapToGlobal((0, 0, 0))) - pos)
            dist = siFormat(dist, suffix='m', precision=3)
            button_text = _future.waitFor(prompt(
                title="Pipette displacement detected",
                text=f"The tip offset for {self.name()} is {dist} off from its initial value.",
                extra_text="Do you want to use or discard this value",
                choices=["Use", "Discard"],
            ), timeout=None).getResult()
            if button_text == "Use":
                self.setTipOffset(pos)
            elif button_text == "Discard":
                return False
            elif button_text == "New pipette":
                success = _future.waitFor(self.setNewPipetteTipOffsetIfAcceptable(pos)).getResult()
                # TODO this would be cool, but the followup all has to happen on a PatchPipette
            else:
                raise AssertionError("Unknown button clicked")
        return True

    @future_wrap
    def setNewPipetteTipOffsetIfAcceptable(self, pos, _future=None):
        """Returns whether the tip position was saved. Otherwise, the user requested a re-do."""
        if self.newPipetteTipOffsetIsReasonable(pos):
            self.recordTipOffsetInHistory(pos)
        else:
            button_text = _future.waitFor(prompt(
                title="Initial tip offset outlier",
                text=f"The tip offset for {self.name()} is outside of its normal range.",
                extra_text="Do you want to include this outlier, discard the value, override all historic "
                           "offsets, or only use this as a temporary offset?",
                choices=["Include", "Discard", "Override", "Temporary"],
            ), timeout=None).getResult()
            if button_text == "Include":
                self.recordTipOffsetInHistory(pos)
            elif button_text == "Discard":
                return False
            elif button_text == "Override":
                self.overrideTipOffsetHistory(pos)
            elif button_text == "Temporary":
                self.setTipOffset(pos)
            else:
                raise AssertionError("Unknown button clicked")
        return True

    def recordTipOffsetInHistory(self, pos):
        self.resetGlobalPosition(pos)
        cal = self.readConfigFile('calibration')
        cal['offset'] = list(self.offset)
        cal.setdefault('offset history', []).append(cal['offset'])
        cal['offset history'] = cal['offset history'][-20:]
        self.writeConfigFile(cal, 'calibration')

    def overrideTipOffsetHistory(self, pos):
        self.resetGlobalPosition(pos)
        cal = self.readConfigFile('calibration')
        cal['offset'] = list(self.offset)
        cal['offset history'] = [cal['offset']]
        self.writeConfigFile(cal, 'calibration')

    def setTipOffset(self, pos):
        """Given a global position, set the offset such that the pipette tip is located at that position."""
        self.resetGlobalPosition(pos)
        cal = self.readConfigFile('calibration')
        cal['offset'] = list(self.offset)
        self.writeConfigFile(cal, 'calibration')

    def averageHistoricOffset(self):
        cal = self.readConfigFile('calibration')
        if 'offset history' in cal and len(cal['offset history']) > 0:
            return np.mean(cal['offset history'], axis=0)
        else:
            return self.offset

    @future_wrap
    def saveManualCalibration(self, _future):
        path = os.path.join(self.configPath(), "manual-calibrations")
        path = self.dm.configFileName(path)
        path = self.dm.dirHandle(path, create=True)

        cam: Camera = self.imagingDevice()
        depth = cam.getFocusDepth()
        is_below_surface = depth <= self.scopeDevice().getSurfaceDepth()
        scan_dist = np.random.randint(2, 40 if is_below_surface else 100) * 1e-6
        step = scan_dist / 2
        try:
            seq_future = run_image_sequence(cam, z_stack=(depth - scan_dist, depth + scan_dist, step), storage_dir=path)
            _future.waitFor(seq_future)
        finally:
            _future.waitFor(cam.setFocusDepth(depth))
        fh = seq_future.imagesSavedIn
        info = {
            **fh.info(),
            "tip position": self.globalPosition(),
        }
        fh.setInfo(info)

    def resetGlobalPosition(self, pos):
        """Set the device transform such that the pipette tip is located at the global position *pos*.

        This method is for recalibration; it does not physically move the device.
        """
        lpos = np.array(self.mapFromGlobal(pos))
        self.setOffset(self.offset + lpos)

    def setOffset(self, offset):
        self.offset = np.array(offset)
        self._updateTransform()
        self.sigCalibrationChanged.emit(self)

    def _updateTransform(self):
        # matrix mapping from local to parent
        x = self.globalDirection()
        x[2] = 0
        x = x / np.linalg.norm(x)
        z = np.array([0, 0, 1])
        y = np.cross(x, z)
        y = y / np.linalg.norm(y)
        m = np.array([
            [x[0], y[0], z[0], 0],
            [x[1], y[1], z[1], 0],
            [x[2], y[2], z[2], 0],
            [0, 0, 0, 1],
        ])
        tr = pg.Transform3D(m)
        tr.translate(*self.offset)
        self.setDeviceTransform(tr)

    def _directionChanged(self):
        """Orientation has changed
        """
        self._globalDirection = None
        self._localDirection = None
        self._updateTransform()

    def saveCalibration(self):
        cal = self.readConfigFile('calibration')
        cal['offset'] = list(self.offset)

        # kept for backward compatibility
        if self._calibratedPitch is not None:
            cal['pitch'] = self._calibratedPitch
        if self._calibratedYaw is not None:
            cal['yaw'] = self._calibratedYaw

        self.writeConfigFile(cal, 'calibration')

    def yawAngle(self):
        """Return the yaw (azimuthal angle) of the electrode around the Z-axis in degrees.

        Value is returned in degrees such that an angle of 0 indicate the tip points along the positive x axis,
        and 90 points along the positive y axis.
        """
        if 'yaw' not in self.config:
            # for backward compatibility
            if self._calibratedYaw is not None:
                return self._calibratedYaw
            raise ValueError(f"Yaw angle is not configured for {self.name()}")
        if self.config['yaw'] == 'auto':
            return self._manipulatorOrientation()['yaw']
        else:
            return self.config['yaw']

    def pitchAngle(self):
        """Return the pitch of the electrode in degrees (angle relative to horizontal plane).

        For positive angles, the pipette tip points downward, toward -Z. 
        """
        if 'pitch' not in self.config:
            # for backward compatibility
            if self._calibratedPitch is not None:
                return self._calibratedPitch
            raise ValueError(f"Pitch angle is not configured for {self.name()}")
        if self.config['pitch'] == 'auto':
            return self._manipulatorOrientation()['pitch']
        else:
            return self.config['pitch']

    def _manipulatorOrientation(self) -> dict:
        axis = self.config.get('parentAutoAxis', '+x')
        return self.parentDevice().calculatedAxisOrientation(axis)

    def yawRadians(self):
        return self.yawAngle() * np.pi / 180.

    def pitchRadians(self):
        return self.pitchAngle() * np.pi / 180.

    def goHome(self, speed='fast', **kwds):
        """Extract pipette tip diagonally, then move to home position.
        """
        return self.moveTo('home', speed=speed, **kwds)

    def goSearch(self, speed='fast', distance=0, **kwds):
        return self.moveTo('search', speed=speed, distance=distance, **kwds)

    def goApproach(self, speed, **kwds):
        """Move the electrode tip such that it is 100um above the sample surface with its
        axis aligned to the target. 
        """
        return self.moveTo('approach', speed=speed, **kwds)

    def goIdle(self, speed='fast', **kwds):
        return self.moveTo('idle', speed=speed, **kwds)

    def goTarget(self, speed, **kwds):
        return self.moveTo('target', speed=speed, **kwds)

    def goAboveTarget(self, speed, **kwds):
        return self.moveTo('aboveTarget', speed=speed, **kwds)

    def _movePath(self, path) -> MovePathFuture:
        """
        move along a path defined in global coordinates.
        Format is [(pos, speed, linear, explanation), ...]
        returns the movefuture of the last move.
        WARNING: This method does _not_ implement any motion planning.
        """

        self.sigMoveRequested.emit(self, path[-1][0], None, {'path': path})
        stagePath = []
        for pos, speed, linear, explanation in path:
            stagePos = self._solveGlobalStagePosition(pos)
            stagePath.append({'globalPos': stagePos, 'speed': speed, 'linear': linear, 'explanation': explanation})

        stage = self.parentDevice()
        return stage.movePath(stagePath)

    def approachDepth(self):
        """Return the global depth where the electrode should move to when starting approach mode.

        This is defined as the sample surface + 100um.
        """
        scope = self.scopeDevice()
        surface = scope.getSurfaceDepth()
        if surface is None:
            raise ValueError("Surface depth has not been set.")
        return surface + self._opts['approachHeight']

    def depthBelowSurface(self):
        """Return the current depth of the pipette tip below the sample surface
        (positive values are below the surface).
        """
        scope = self.scopeDevice()
        surface = scope.getSurfaceDepth()
        return surface - self.globalPosition()[2]

    def globalDirection(self):
        """Return a global unit vector pointing in the direction of the pipette axis.
        """
        if self._globalDirection is None:
            pitch = self.pitchRadians()
            yaw = self.yawRadians()
            s = np.cos(pitch)
            self._globalDirection = np.array([s * np.cos(yaw), s * np.sin(yaw), -np.sin(pitch)])
        return self._globalDirection.copy()

    def localDirection(self):
        """Return a local unit vector pointing in the direction of the pipette axis.
        """
        if self._localDirection is None:
            pitch = self.pitchRadians()
            self._localDirection = np.array([np.cos(pitch), 0, -np.sin(pitch)])
        return self._localDirection.copy()

    def positionAtDepth(self, depth, start=None):
        """Return the global position at *depth* that lies along the axis of the pipette.

        If *start* is given, then the pipette axis is assumed to go through this global position rather than
        its current position.
        """
        if start is None:
            start = self.globalPosition()
        axis = self.globalDirection()
        dz = depth - start[2]
        dist = dz / axis[2]
        return start + dist * axis

    def advance(self, depth, speed):
        """Move the electrode along its axis until it reaches the specified
        (global) depth.
        """
        pos = self.positionAtDepth(depth)
        return self._moveToGlobal(pos, speed)

    def retractFromSurface(self, speed='slow'):
        """Retract the pipette along its axis until it is above the slice surface.
        """
        depth = self.globalPosition()[2]
        appDepth = self.approachDepth()
        if depth < appDepth:
            return self.advance(appDepth, speed=speed)

    @future_wrap
    def stepwiseAdvance(self, depth: float, maxSpeed: float = 10e-6, interval: float = 5, _future=None):
        """Retract/advance in 1µm steps, allowing for manual user movements"""
        initial_direction = None
        while True:
            pos = self.globalPosition()
            goal = self.positionAtDepth(depth)
            direction = goal - pos
            if initial_direction is None:
                initial_direction = np.sign(direction[2])
            if np.sign(direction[2]) != initial_direction:
                break  # overshot
            delta = 1e-6
            distance = np.linalg.norm(direction)
            step = pos + delta * direction / distance
            _future.waitFor(self._moveToGlobal(step, speed=maxSpeed, linear=True))
            if distance <= delta:
                break
            _future.sleep(interval)

    @future_wrap
    def wiggle(self, speed, radius, repetitions, duration, pipette_direction=None, extra=None, _future=None):
        if pipette_direction is None:
            pipette_direction = self.globalDirection()

        def random_wiggle_direction():
            """pick a random point on a circle perpendicular to the pipette axis"""
            while np.linalg.norm(vec := np.cross(pipette_direction, np.random.uniform(-1, 1, size=3))) == 0:
                pass  # prevent division by zero
            return vec / np.linalg.norm(vec)

        pos = np.array(self.globalPosition())
        prev_dir = random_wiggle_direction()
        for _ in range(repetitions):
            with contextlib.ExitStack() as stack:
                if extra is not None:
                    stack.enter_context(extra())
                start = ptime.time()
                while ptime.time() - start < duration:
                    while np.dot(direction := random_wiggle_direction(), prev_dir) > 0:
                        pass  # ensure different direction from previous
                    _future.waitFor(self._moveToGlobal(pos=pos + radius * direction, speed=speed))
                    prev_dir = direction
                _future.waitFor(self._moveToGlobal(pos=pos, speed=speed))

    def globalPosition(self):
        """Return the position of the electrode tip in global coordinates.

        Note: the position in local coordinates is always [0, 0, 0].
        """
        return self.mapToGlobal([0, 0, 0])

    def _moveToGlobal(self, pos, speed, **kwds):
        """Move the electrode tip directly to the given position in global coordinates.
        WARNING: This method does _not_ implement any motion planning.
        """
        self.sigMoveRequested.emit(self, pos, speed, kwds)
        stagePos = self._solveGlobalStagePosition(pos)
        stage = self.parentDevice()
        try:
            return stage.moveToGlobal(stagePos, speed, **kwds)
        except Exception:
            print(f"Error moving {self} to global position {pos!r}:")
            raise

    def _solveGlobalStagePosition(self, pos):
        """Return global stage position required in order to move pipette to a global position.
        """
        dif = np.asarray(pos) - np.asarray(self.globalPosition())
        stage = self.parentDevice()
        spos = np.asarray(stage.globalPosition())
        return spos + dif

    def _solveMyGlobalPosition(self, pos):
        """Return the global position of the pipette tip when the stage is at the given global position.
        """
        dif = np.asarray(pos) - np.asarray(self.parentDevice().globalPosition())
        return np.asarray(self.globalPosition()) + dif

    def _moveToLocal(self, pos, speed, linear=False):
        """Move the electrode tip directly to the given position in local coordinates.
        WARNING: This method does _not_ implement any motion planning.
        """
        return self._moveToGlobal(self.mapToGlobal(pos), speed, linear=linear)

    def setTarget(self, target):
        self.target = np.array(target)
        self.writeConfigFile({'targetGlobalPosition': list(self.target)}, 'target')
        self.sigTargetChanged.emit(self, self.target)

    def targetPosition(self):
        if self.target is None:
            raise RuntimeError(f"No target defined for {self.name()}")
        return self.target

    def hideMarkers(self, hide):
        for iface in self._camInterfaces.keys():
            iface.hideMarkers(hide)

    def focusTip(self, speed='fast', raiseErrors=False):
        pos = self.globalPosition()
        future = self.scopeDevice().setGlobalPosition(pos, speed=speed)
        if raiseErrors:
            future.raiseErrors("Focus on pipette tip failed ({error}); requested from:\n{stack})")
        return future

    def focusTarget(self, speed='fast', raiseErrors=False):
        pos = self.targetPosition()
        future = self.scopeDevice().setGlobalPosition(pos, speed=speed)
        if raiseErrors:
            future.raiseErrors("Focus on pipette target failed ({error}); requested from:\n{stack})")
        return future

    def positionChanged(self):
        self.moveTimer.start(500)
        if self.moving is False:
            self.moving = True
            self.sigMoveStarted.emit(self, self.globalPosition())

    def positionChangeFinished(self):
        self.moveTimer.stop()
        self.moving = False
        self.sigMoveFinished.emit(self, self.globalPosition())

    def getRecordingChambers(self) -> List[RecordingChamber]:
        """Return a list of RecordingChamber instances that are associated with this Pipette (see
        'recordingChambers' config option).
        """
        man = getManager()
        return [man.getDevice(d) for d in self.config.get('recordingChambers', [])]

    def startRecording(self):
        """Return an object that records all motion updates from this pipette
        """
        return PipetteRecorder(self)

    def findNewPipette(self):
        from acq4.devices.Pipette.calibration import findNewPipette
        future = findNewPipette(self, self.imagingDevice(), self.scopeDevice())
        self._last_calibration_future = future  # keep for easy debugging of calibration algorithm
        return future


class PipetteRecorder:
    def __init__(self, pip):
        self.pip = pip
        self.events = []

        self.pip.sigGlobalTransformChanged.connect(self.recordPos, Qt.Qt.DirectConnection)
        self.pip.sigMoveStarted.connect(self.recordMoveStarted, Qt.Qt.DirectConnection)
        self.pip.sigMoveFinished.connect(self.recordMoveFinished, Qt.Qt.DirectConnection)
        self.pip.sigMoveRequested.connect(self.recordMoveRequested, Qt.Qt.DirectConnection)

        self.newEvent('init',
                      {'position': tuple(self.pip.globalPosition()), 'direction': tuple(self.pip.globalDirection())})

    def recordPos(self):
        self.newEvent('position_change', {'position': tuple(self.pip.globalPosition())})

    def recordMoveStarted(self, pip, pos):
        self.newEvent('move_start', {'position': tuple(pos)})

    def recordMoveFinished(self, pip, pos):
        self.newEvent('move_stop', {'position': tuple(pos)})

    def recordMoveRequested(self, pip, pos, speed, opts):
        self.newEvent('move_request', {'position': tuple(pos), 'speed': speed, 'opts': opts})

    def newEvent(self, eventType, eventData):
        newEv = dict([
            ('device', self.pip.name()),
            ('event_time', ptime.time()),
            ('event', eventType),
        ])
        if eventData is not None:
            newEv.update(eventData)
        self.events.append(newEv)

    def stop(self):
        self.pip.sigGlobalTransformChanged.disconnect(self.recordPos)
        self.pip.sigMoveStarted.disconnect(self.recordMoveStarted)
        self.pip.sigMoveFinished.disconnect(self.recordMoveFinished)
        self.pip.sigMoveRequested.disconnect(self.recordMoveRequested)

    def store(self, filename):
        json.dump(self.events, open(f'{filename}.json', 'w'))


class PipetteCamModInterface(CameraModuleInterface):
    """**DEPRECATED** use MultiPatch module instead

    Implements user interface for Pipette.
    """
    canImage = False

    def __init__(self, dev: "Pipette", mod, showUi=True):
        CameraModuleInterface.__init__(self, dev, mod)
        self._haveTarget = False
        self._showUi = showUi

        self.ui = CamModTemplate()
        self.ctrl = Qt.QWidget()
        self.ui.setupUi(self.ctrl)

        self.calibrateAxis = Axis([0, 0], 0, inverty=False)
        self.calibrateAxis.setZValue(5000)
        mod.addItem(self.calibrateAxis)
        self.calibrateAxis.setVisible(False)

        self.centerArrow = pg.ArrowItem()
        self.centerArrow.setZValue(5000)
        mod.addItem(self.centerArrow)

        self.target = Target()
        self.target.setZValue(5000)
        mod.addItem(self.target)
        self.target.setVisible(False)

        # decide how / whether to add a label for the target
        basename = dev.name().rstrip('0123456789')
        self.pipetteNumber = dev.name()[len(basename):]

        showLabel = False
        if basename != dev.name():
            # If this device looks like "Name00" and another device has the same
            # prefix, then we will label all targets with their device numbers.
            for devname in getManager().listDevices():
                if devname.startswith(basename):
                    showLabel = True
                    break
        if showLabel:
            self._updateTargetLabel()

        self.depthTarget = Target(movable=False)
        mod.getDepthView().addItem(self.depthTarget)
        self.depthTarget.setVisible(False)

        self.depthArrow = pg.ArrowItem(angle=180 - dev.yawAngle())
        mod.getDepthView().addItem(self.depthArrow)

        # self.ui.setOrientationBtn.toggled.connect(self.setOrientationToggled)
        self.ui.setOrientationBtn.setEnabled(False)
        mod.window().getView().scene().sigMouseClicked.connect(self.sceneMouseClicked)
        dev.sigGlobalTransformChanged.connect(self.transformChanged)
        dev.scopeDevice().sigGlobalTransformChanged.connect(self.focusChanged)
        dev.sigTargetChanged.connect(self.targetChanged)
        self.calibrateAxis.sigRegionChangeFinished.connect(self.calibrateAxisChanged)
        self.calibrateAxis.sigRegionChanged.connect(self.calibrateAxisChanging)
        self.ui.homeBtn.clicked.connect(self.homeClicked)
        self.ui.searchBtn.clicked.connect(self.searchClicked)
        self.ui.idleBtn.clicked.connect(self.idleClicked)
        self.ui.setTargetBtn.toggled.connect(self.setTargetToggled)
        self.ui.targetBtn.clicked.connect(self.targetClicked)
        self.ui.approachBtn.clicked.connect(self.approachClicked)
        self.ui.autoCalibrateBtn.clicked.connect(self.autoCalibrateClicked)
        self.ui.getRefBtn.clicked.connect(self.getRefFramesClicked)
        self.ui.aboveTargetBtn.clicked.connect(self.aboveTargetClicked)
        self.target.sigPositionChangeFinished.connect(self.targetDragged)

        self.transformChanged()
        self.targetChanged(dev, dev.targetPosition())
        self.updateCalibrateAxis()

    def setOrientationToggled(self):
        self.updateCalibrateAxis()
        self.calibrateAxis.setVisible(self.ui.setOrientationBtn.isChecked())

    def selectedSpeed(self):
        return 'fast' if self.ui.fastRadio.isChecked() else 'slow'

    def hideMarkers(self, hide):
        self.centerArrow.setVisible(not hide)
        self.target.setVisible(not hide and self._haveTarget)

    def sceneMouseClicked(self, ev):
        if ev.button() != Qt.Qt.LeftButton:
            return

        if self.ui.setCenterBtn.isChecked():
            self.ui.setCenterBtn.setChecked(False)
            pos = self.mod().getView().mapSceneToView(ev.scenePos())
            self.calibrateAxis.setPos(pos)

        elif self.ui.setTargetBtn.isChecked():
            pos = self.mod().getView().mapSceneToView(ev.scenePos())
            z = self.getDevice().scopeDevice().getFocusDepth()
            self.setTargetPos(pos, z)
            self.target.setFocusDepth(z)

    def setTargetPos(self, pos, z):
        self.dev().setTarget((pos.x(), pos.y(), z))

    def targetChanged(self, dev, pos):
        self.target.setPos(pg.Point(pos[:2]))
        self.target.setDepth(pos[2])
        self.depthTarget.setPos(Point(0, pos[2]))
        self.target.setVisible(True)
        self._haveTarget = True
        self.depthTarget.setVisible(True)
        self.ui.targetBtn.setEnabled(True)
        self.ui.approachBtn.setEnabled(True)
        self.ui.setTargetBtn.setChecked(False)
        self.focusChanged()

    def targetDragged(self):
        z = self.getDevice().scopeDevice().getFocusDepth()
        self.setTargetPos(self.target.pos(), z)
        self.target.setFocusDepth(z)

    def transformChanged(self):
        # manipulator's global transform has changed; update the center arrow and orientation axis
        pos, angle = self.analyzeTransform()

        self.centerArrow.setPos(pos[0], pos[1])
        self.centerArrow.setStyle(angle=180 - angle)
        # self.depthLine.setValue(pos[2])
        self.depthArrow.setPos(0, pos[2])

        if self.target.label() is not None:
            self._updateTargetLabel()

    def _updateTargetLabel(self):
        num = self.pipetteNumber
        dev = self.getDevice()
        angle = dev.yawAngle() + 180
        offset = 16 * np.cos(angle * np.pi / 180), 16 * np.sin(angle * np.pi / 180)
        self.target.setLabel(num, {'offset': offset, 'anchor': (0.5, 0.5)})

    def analyzeTransform(self):
        """Return the position and yaw angle of the device transform
        """
        dev = self.getDevice()
        pos = dev.mapToGlobal([0, 0, 0])
        x = dev.mapToGlobal([1, 0, 0])
        p1 = pg.Point(x[:2])
        p2 = pg.Point(pos[:2])
        p3 = pg.Point(1, 0)
        angle = (p1 - p2).angle(p3)
        if angle is None:
            angle = 0

        return pos, angle

    def updateCalibrateAxis(self):
        pos, angle = self.analyzeTransform()
        with pg.SignalBlock(self.calibrateAxis.sigRegionChangeFinished, self.calibrateAxisChanged):
            self.calibrateAxis.setPos(pos[:2])
            self.calibrateAxis.setAngle(angle)

    def focusChanged(self):
        try:
            tdepth = self.dev().targetPosition()[2]
        except RuntimeError:
            return
        fdepth = self.dev().scopeDevice().getFocusDepth()
        self.target.setFocusDepth(fdepth)

    def calibrateAxisChanging(self):
        pos = self.calibrateAxis.pos()
        angle = self.calibrateAxis.angle()

        self.centerArrow.setPos(pos[0], pos[1])
        self.centerArrow.setStyle(angle=180 - angle)

    def calibrateAxisChanged(self):
        pos = self.calibrateAxis.pos()
        angle = self.calibrateAxis.angle()
        size = self.calibrateAxis.size()
        dev = self.getDevice()
        z = dev.scopeDevice().getFocusDepth()

        # first orient the parent stage
        dev.setCalibratedOrientation(yaw=angle)

        # next set our position offset
        pos = [pos.x(), pos.y(), z]
        dev.resetGlobalPosition(pos)

    def controlWidget(self):
        if self._showUi:
            return self.ctrl
        else:
            return None

    def boundingRect(self):
        return None

    def quit(self):
        for item in self.calibrateAxis, self.centerArrow, self.depthArrow:
            scene = item.scene()
            if scene is not None:
                scene.removeItem(item)

    def homeClicked(self):
        self.getDevice().goHome(self.selectedSpeed())

    def searchClicked(self):
        self.getDevice().goSearch(self.selectedSpeed())

    def idleClicked(self):
        self.getDevice().goIdle(self.selectedSpeed())

    def setTargetToggled(self, b):
        if b:
            self.ui.setCenterBtn.setChecked(False)

    def setCenterToggled(self, b):
        if b:
            self.ui.setTargetBtn.setChecked(False)

    def targetClicked(self):
        self.getDevice().goTarget(self.selectedSpeed())

    def approachClicked(self):
        self.getDevice().goApproach(self.selectedSpeed())

    def autoCalibrateClicked(self):
        pip = self.getDevice()
        pos = pip.tracker.findTipInFrame()
        tip_future = pip.setTipOffsetIfAcceptable(pos)
        tip_future.onFinish(self._handleTipPositionSet)

    def _handleTipPositionSet(self, future):
        success = future.getResult()
        if not success:
            return self.autoCalibrateClicked()

    def getRefFramesClicked(self):
        dev = self.getDevice()
        zrange = dev.config.get('referenceZRange', None)
        zstep = dev.config.get('referenceZStep', None)
        dev.tracker.takeReferenceFrames(zRange=zrange, zStep=zstep)

    def aboveTargetClicked(self):
        self.getDevice().goAboveTarget(self.selectedSpeed())


class Axis(pg.ROI):
    """Used for calibrating pipette position and orientation.
    """

    def __init__(self, pos, angle, inverty):
        arrow = pg.makeArrowPath(headLen=20, tipAngle=30, tailLen=60, tailWidth=2).translated(-84, 0)
        tr = Qt.QTransform()
        tr.rotate(180)
        self._path = tr.map(arrow)
        tr.rotate(90)
        self._path |= tr.map(arrow)
        self.pxLen = [1, 1]
        self._bounds = None

        pg.ROI.__init__(self, pos, angle=angle, invertible=True, movable=False)
        if inverty:
            self.setSize([1, -1])
        else:
            self.setSize([1, 1])
        self.addRotateHandle([1, 0], [0, 0])
        self.addScaleHandle([0, 1], [0, 0])
        self.addTranslateHandle([0, 0])
        self.viewTransformChanged()

        self.x = pg.TextItem('X', anchor=(0.5, 0.5))
        self.x.setParentItem(self)
        self.y = pg.TextItem('Y', anchor=(0.5, 0.5))
        self.y.setParentItem(self)

        self.sigRegionChanged.connect(self.viewTransformChanged)

    def viewTransformChanged(self):
        if not self.isVisible():
            return
        w = self.pixelLength(pg.Point(1, 0))
        if w is None:
            self._pxLen = [None, None]
            return
        h = self.pixelLength(pg.Point(0, 1))
        if self.size()[1] < 0:
            h = -h
        self._pxLen = [w, h]
        self.blockSignals(True)
        try:
            self.setSize([w * 50, h * 50])
        finally:
            self.blockSignals(False)
        self.updateText()
        self._bounds = None
        self.prepareGeometryChange()

    def updateText(self):
        w, h = self._pxLen
        if w is None:
            return
        self.x.setPos(w * 100, 0)
        self.y.setPos(0, h * 100)

    def boundingRect(self):
        if self._bounds is None:
            w, h = self._pxLen
            if w is None:
                return Qt.QRectF()
            w = w * 100
            h = abs(h * 100)
            self._bounds = Qt.QRectF(-w, -h, w * 2, h * 2)
        return self._bounds

    def setVisible(self, v):
        pg.ROI.setVisible(self, v)
        if v is True:
            self.viewTransformChanged()

    def paint(self, p, *args):
        p.setRenderHint(p.Antialiasing)
        w, h = self._pxLen
        p.setPen(pg.mkPen('y'))
        p.setBrush(pg.mkBrush(255, 255, 0, 100))
        p.scale(w, h)
        p.drawPath(self._path)

    def setAngle(self, angle, update=True, **kwds):
        if self.state['angle'] == angle:
            return
        pg.ROI.setAngle(self, angle, update=update, **kwds)


class PipetteDeviceGui(Qt.QWidget):
    def __init__(self, dev, win):
        Qt.QWidget.__init__(self)
        self.win = win
        self.dev = dev

        self.layout = Qt.QGridLayout()
        self.setLayout(self.layout)

        self.posLabelLayout = Qt.QHBoxLayout()
        self.layout.addLayout(self.posLabelLayout, 0, 0)

        self.posLabels = [Qt.QLabel(), Qt.QLabel(), Qt.QLabel()]
        for l in self.posLabels:
            self.posLabelLayout.addWidget(l)

        self.dev.sigGlobalTransformChanged.connect(self.pipetteMoved)
        self.pipetteMoved()

    def pipetteMoved(self):
        pos = self.dev.globalPosition()
        for i in range(3):
            self.posLabels[i].setText("%0.3f mm" % (pos[i] * 1e3))<|MERGE_RESOLUTION|>--- conflicted
+++ resolved
@@ -17,23 +17,15 @@
 from acq4.util import Qt, ptime
 from acq4.util.future import future_wrap
 from acq4.util.target import Target
-<<<<<<< HEAD
-from pyqtgraph import Point
+from pyqtgraph import Point, siFormat
 from .planners import GeometryAwarePathGenerator
 from .planners import defaultMotionPlanners
-=======
-from pyqtgraph import Point, siFormat
-from .planners import defaultMotionPlanners, PipettePathGenerator
->>>>>>> 96054018
 from .tracker import ResnetPipetteTracker
 from ..Camera import Camera
 from ..RecordingChamber import RecordingChamber
-<<<<<<< HEAD
+from ...util.PromptUser import prompt
 from ...util.geometry import Plane
-=======
-from ...util.PromptUser import prompt
 from ...util.imaging.sequencer import run_image_sequence
->>>>>>> 96054018
 
 CamModTemplate = Qt.importTemplate('.cameraModTemplate')
 
