--- conflicted
+++ resolved
@@ -20,12 +20,8 @@
 from .tracker import ResnetPipetteTracker
 from ..Camera import Camera
 from ..RecordingChamber import RecordingChamber
-<<<<<<< HEAD
 from ...util.PromptUser import prompt
-=======
 from ...util.imaging.sequencer import run_image_sequence
-from ...util.json_encoder import ACQ4JSONEncoder
->>>>>>> e4040225
 
 CamModTemplate = Qt.importTemplate('.cameraModTemplate')
 
@@ -234,7 +230,6 @@
         self._camInterfaces[iface] = None
         return iface
 
-<<<<<<< HEAD
     def tipPositionIsReasonable(self, pos) -> bool:
         cal = self.readConfigFile('calibration')
         if 'offset history' in cal and len(cal['offset history']) > 10:
@@ -293,7 +288,7 @@
             return np.mean(cal['offset history'], axis=0)
         else:
             return self.offset
-=======
+
     @future_wrap
     def saveManualCalibration(self, _future):
         path = os.path.join(self.configPath(), "manual-calibrations")
@@ -316,7 +311,6 @@
             "tip position": self.globalPosition(),
         }
         fh.setInfo(info)
->>>>>>> e4040225
 
     def resetGlobalPosition(self, pos):
         """Set the device transform such that the pipette tip is located at the global position *pos*.
