--- conflicted
+++ resolved
@@ -183,10 +183,6 @@
     def pos(self):
         return Point(QtGui.QGraphicsObject.pos(self))
     
-<<<<<<< HEAD
-    def getMenu(self):
-        pass
-=======
     #def itemChange(self, change, value):
         #ret = QtGui.QGraphicsObject.itemChange(self, change, value)
         #if change == self.ItemParentHasChanged or change == self.ItemSceneHasChanged:
@@ -211,6 +207,4 @@
     
     def childItems(self):
         ## PyQt bug -- some child items are returned incorrectly.
-        return map(GraphicsScene.translateGraphicsItem, QtGui.QGraphicsObject.childItems(self))
-    
->>>>>>> 5114988e
+        return map(GraphicsScene.translateGraphicsItem, QtGui.QGraphicsObject.childItems(self))