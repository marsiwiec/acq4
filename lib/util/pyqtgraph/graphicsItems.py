--- conflicted
+++ resolved
@@ -3066,11 +3066,8 @@
         return (min(r), max(r))
 
     def setRegion(self, rgn):
-<<<<<<< HEAD
-=======
         if self.lines[0].value() == rgn[0] and self.lines[1].value() == rgn[1]:
             return
->>>>>>> 8ee41565
         self.blockLineSignal = True
         self.lines[0].setValue(rgn[0])
         self.blockLineSignal = False
