--- conflicted
+++ resolved
@@ -231,14 +231,11 @@
     
     for i in range(startEvent, stopEvent):
         start = events[i]['time']
-<<<<<<< HEAD
-=======
         #sliceLen = 50e-3
         sliceLen = dt*500. ## Ca2+ events are much longer than 50ms
         if i+1 < len(events):
             nextStart = events[i+1]['time']
             sliceLen = min(sliceLen, nextStart-start)
->>>>>>> 32b8a1ec
                 
         guessLen = events[i]['len']*dt
         tau = origTau
