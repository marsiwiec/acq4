#!/usr/bin/env python
# -*- coding: utf-8 -*-
"""
StimGenerator.py -  Stimulus waveform generator + Qt widget
Copyright 2010  Luke Campagnola
Distributed under MIT/X11 license. See license.txt for more infomation.

The StimGenerator class is a Qt widget that provides a text box for 
entering python code used to generate waveforms. Functions available
for evaluation are provided in waveforms.py.
"""

import sys, types, re
from numpy import *
import numpy
from PyQt4 import QtCore, QtGui
from advancedTypes import OrderedDict
from functions import logSpace
from GeneratorTemplate import *
import waveforms
from debug import *

#from pyqtgraph.parametertree.parameterTypes import SimpleParameter, GroupParameter
from StimParamSet import StimParamSet
from SeqParamSet import SequenceParamSet

import units

class StimGenerator(QtGui.QWidget):
    
    sigDataChanged = QtCore.Signal()        ## Emitted when the output of getSingle() is expected to have changed
    sigStateChanged = QtCore.Signal()       ## Emitted when the output of saveState() is expected to have changed
    sigParametersChanged = QtCore.Signal()  ## Emitted when the sequence parameter space has changed
    sigFunctionChanged = QtCore.Signal()    ## Emitted when the waveform-generating function has changed
    
    def __init__(self, parent=None):
        QtGui.QWidget.__init__(self, parent)
        #self.timeScale = 1.0
        #self.scale = 1.0
        self.offset = 0.0
        self.ui = Ui_Form()
        self.ui.setupUi(self)
        self.ui.functionText.setFontFamily('Courier')
        self.ui.errorText.setVisible(False)
        
        self.simpleMode = True  ## if True, then the current state was generated from 
                                ## the simple tree. Otherwise, it was generated in advanced mode.
        self.lockMode = False   ## used to temporarily block changes to simpleMode
        
        self.pSpace = None    ## cached sequence parameter space
        
        self.cache = {}       ## cached waveforms
        self.cacheRate = None
        self.cacheNPts = None
        
<<<<<<< HEAD

        self.advancedGroup = [
            self.ui.functionText,
            self.ui.paramText,
            self.ui.errorBtn,
            self.ui.helpBtn,
        ]
=======
        self.setError()
>>>>>>> 5c7b95d0
        self.updateWidgets()
        
        self.meta = {  ## holds some extra information about signals (units, expected scale and range, etc)
                       ## mostly information useful in configuring SpinBoxes
            'x': {},
            'y': {},
            'xy': {}  ## values that are the product of x and y values
        }
        
        ## variables that are added into the function evaluation namespace.
        self.extraParams = {}
        
        ## Simple stim generator
        self.stimParams = StimParamSet()
        self.ui.stimulusTree.setParameters(self.stimParams)
        self.stimParams.sigTreeStateChanged.connect(self.stimParamsChanged)
        
        ## advanced stim generator
        self.seqParams = SequenceParamSet()
        self.ui.seqTree.setParameters(self.seqParams)
        self.seqParams.sigTreeStateChanged.connect(self.seqParamsChanged)
        self.ui.functionText.textChanged.connect(self.funcChanged)
        
        self.ui.updateBtn.clicked.connect(self.update)
        self.ui.autoUpdateCheck.clicked.connect(self.autoUpdateClicked)

        self.ui.errorBtn.clicked.connect(self.updateWidgets)
        self.ui.helpBtn.clicked.connect(self.updateWidgets)
        self.ui.advancedBtn.toggled.connect(self.updateWidgets)
        self.ui.forceAdvancedBtn.clicked.connect(self.forceAdvancedClicked)
        self.ui.forceSimpleBtn.clicked.connect(self.forceSimpleClicked)

    def setEvalNames(self, **kargs):
        """Make variables accessible for use by evaluated functions."""
        self.extraParams.update(kargs)
        self.clearCache()
        self.autoUpdate()
        
    def delEvalName(self, name):
        del self.extraParams[name]
        self.clearCache()
        self.autoUpdate()

    def widgetGroupInterface(self):
        return (self.sigStateChanged, StimGenerator.saveState, StimGenerator.loadState)

    #def setTimeScale(self, s):
        #"""Set the scale factor for X axis. See setScale for description."""
        #if self.timeScale != s:
            #self.timeScale = s
            #self.clearCache()
            #self.autoUpdate()

    #def setScale(self, s):
        #"""Set the scale factor to be applied to all generated data.
        #This allows, for example, to write waveform functions with values
        #in units of mV and have the resulting data come out in units of V.
           #pulse(10, 10, 100) => gives pulse 100 units tall, but a scale
                                 #factor of 1e-3 converts it to 0.1 units
        #This should become obsolete--instead we would write the function like
           #pulse(10*ms, 10*ms, 100*mV)
        #This is more verbose but far less ambiguous.
        #"""
        #if self.scale != s:
            #self.scale = s
            #self.clearCache()
            #self.autoUpdate()

    def setOffset(self, o):
        """Set the offset to be added to all generated data.
        This allows, for example, writing a pulse waveform such that 0 is 
        always assumed to mean the current holding value."""
        if self.offset != o:
            self.offset = o
            self.clearCache()
            self.autoUpdate()
            
    def setMeta(self, axis, **args):
        """Set meta data for X, Y, and XY axes. This is used primarily to configure
        SpinBoxes to display the correct units, limits, step sizes, etc.
        Suggested args are:
            suffix='units', dec=True, minStep=1e-3, step=1, limits=(min, max)        
        """
        self.meta[axis].update(args)
        self.stimParams.setMeta(axis, args)

    def clearCache(self):
        self.cache = {}
    
    def functionString(self):
        return str(self.ui.functionText.toPlainText())
    
    def update(self):
        ## Let others know that waveform generation has changed.
        ## Note: it's generally better to call autoUpdate instead.
        if self.test():
            self.sigDataChanged.emit()
    
    def autoUpdate(self):
        if self.ui.autoUpdateCheck.isChecked():
            self.update()
    
    def autoUpdateClicked(self):
        self.autoUpdate()
        self.sigStateChanged.emit()        

    #def errorBtnClicked(self, b):
        #self.updateWidgets()
        ##if b:  ## resize error text box if it is too small
            ##height = self.ui.advSplitter.height()
            ##sizes = self.ui.advSplitter.sizes()
            ##if sizes[2] < height/3.:
                ##diff = (height/3.) - sizes[2]
                ##sizes[2] = height/3.
                ##r = float(sizes[0]) / (sizes[0]+sizes[1])
                ##sizes[0] -= diff * r 
                ##sizes[1] -= diff * (1-r)
                ##self.ui.advSplitter.setSizes(sizes)

    def forceSimpleClicked(self):
        self.ui.advancedBtn.setChecked(False)
        self.setSimpleMode(True)

    def forceAdvancedClicked(self):
        self.ui.advancedBtn.setChecked(True)
        self.setSimpleMode(False)

    def updateWidgets(self):
        ## show/hide widgets depending on the current mode.
        errVis = self.ui.errorBtn.isChecked()
        self.ui.errorText.setVisible(errVis)
        if errVis or str(self.ui.errorText.toPlainText()) != '':
            self.ui.errorBtn.show()
        else:
            self.ui.errorBtn.hide()
        
        if self.ui.helpBtn.isChecked():
            self.ui.stack.setCurrentIndex(3)
            return
        if self.ui.advancedBtn.isChecked():
            self.ui.stack.setCurrentIndex(2)
        else:
            if self.simpleMode:
                self.ui.stack.setCurrentIndex(0)
            else:
                self.ui.stack.setCurrentIndex(1)


    def setSimpleMode(self, simple):
        if self.lockMode or self.simpleMode == simple:
            return
        if simple:
            self.stimParamsChanged()  ## to clear out advanced-mode settings
        self.simpleMode = simple
        self.updateWidgets()

    def funcChanged(self):
        ## called when the function string changes
        self.clearCache()
        self.setSimpleMode(False)
        
        if self.test(): # test function. If ok, auto-update
            self.autoUpdate()
            self.sigFunctionChanged.emit()
        self.sigStateChanged.emit()

    def seqParamsChanged(self, *args):
        ## called when advanced sequence parameter tree has changed
        
        ## need to filter out some uninteresting events here..
        
        self.setSimpleMode(False)
        self.clearCache()
        self.pSpace = None
        if self.test():
            self.autoUpdate()
        self.sigParametersChanged.emit()
        self.sigStateChanged.emit()
    
    def stimParamsChanged(self, param=None, changes=None):
        ## called when the simple stim generator tree changes
        funcStr, params = self.stimParams.compile()
        
        try:
            self.lockMode = True
            self.blockSignals(True) ## avoid emitting dataChanged signals twice
            try:
                self.seqParams.setState(params)
            finally:
                self.blockSignals(False)
            self.sigParametersChanged.emit()
            
            self.ui.functionText.setPlainText(funcStr)
        finally:
            self.lockMode = False
        #self.setSimpleMode(True)

    
    
    def test(self):
        try:
            self.paramSpace()
            self.setError()
        except:
            self.setError("Error parsing parameters:\n" + str(sys.exc_info()[1]))
            return False
        try:
            self.getSingle(1, 1, params={'test': True})
            self.setError()
            return True
        except:
            self.setError("Error in function:\n" + str(sys.exc_info()[1]))
            return False
    
    def saveState(self):
        """ Return a dict structure with the state of the widget """
        #print "Saving state:", self.functionString()
        return ({'function': self.functionString(), 'params': self.seqParams.getState(), 'autoUpdate': self.ui.autoUpdateCheck.isChecked()})
    
    def loadState(self, state):
        """set the parameters with the new state"""
        if 'function' in state:
            self.ui.advancedBtn.setChecked(True)
            self.ui.functionText.setPlainText(state['function'])
            self.setSimpleMode(False)
        if 'params' in state:
            self.ui.advancedBtn.setChecked(True)
            #self.ui.paramText.setPlainText(state['params'])
            self.seqParams.setState(state['params'])
            self.setSimpleMode(False)
        if 'stimuli' in state:
            self.stimParams.setState(state['stimuli'])
            self.setSimpleMode(True)
            
        if 'autoUpdate' in state:
            self.ui.advancedBtn.setChecked(False)
            self.ui.autoUpdateCheck.setChecked(state['autoUpdate'])
            self.setSimpleMode(True)

    def paramSpace(self):
        """Return an ordered dict describing the parameter space"""
        ## return looks like:
        ## {
        ##   'param1': (singleVal, [sequence]),
        ##   'param2': (singleVal, [sequence]),
        ##   ...
        ## }
        
        if self.pSpace is None:
            #self.pSpace = seqListParse(self.paramString()) # get the sequence(s) and the targets
            self.pSpace = self.seqParams.compile()
        return self.pSpace


    def listSequences(self):
        """ return an ordered dict of the sequence parameter names and values in the same order as that
        of the axes returned by get Sequence"""
        ps = self.paramSpace()
        
        #l = [(k, (ps[k][1]*self.scale)+self.offset) for k in ps.keys() if ps[k][1] != None]
        l = [(k, ps[k][1]) for k in ps.keys() if ps[k][1] != None]
        d = OrderedDict(l)
        
        ## d should look like: { 'param1': [val1, val2, ...],  ...  }
        return d
        
    def flatParamSpace(self):
        """return a list of every point in the parameter space"""
        l = self.listSequences()
        shape = tuple(l.values())
        ar = ones(shape)
        return argwhere(ar)
        
    def setError(self, msg=None):
        if msg is None or msg == '':
            self.ui.errorText.setText('')
            self.ui.errorBtn.setStyleSheet('')
            #self.ui.errorBtn.hide()
        else:
            self.ui.errorText.setText(msg)
            self.ui.errorBtn.setStyleSheet('QToolButton {border: 2px solid #F00; border-radius: 3px}')
            #self.ui.errorBtn.show()
        self.updateWidgets()
            
        
    def getSingle(self, rate, nPts, params=None):
        """
        Return a single generated waveform (possibly cached) with the given sample rate
        number of samples, and sequence parameters.        
        """
        if params is None:
            params = {}
        if not re.search(r'\w', self.functionString()):
            return None
            
        if self.cacheRate != rate or self.cacheNPts != nPts:
            self.clearCache()
            
        paramKey = tuple(params.items())
        if paramKey in self.cache:
            return self.cache[paramKey]
            
        self.cacheRate = rate
        self.cacheNPts = nPts
            
        ## create namespace with generator functions. 
        ##   - iterates over all functions provided in waveforms module
        ##   - wrap each function to automatically provide rate and nPts arguments
        ns = {}
        #arg = {'rate': rate * self.timeScale, 'nPts': nPts}
        arg = {'rate': rate, 'nPts': nPts}
        ns.update(arg)  ## copy rate and nPts to eval namespace
        for i in dir(waveforms):
            obj = getattr(waveforms, i)
            if type(obj) is types.FunctionType:
                ns[i] = self.makeWaveFunction(i, arg)
        
        ## add current sequence parameter values into namespace
        seq = self.paramSpace()
        for k in seq:
            if k in params:  ## select correct value from sequence list
                try:
                    ns[k] = float(seq[k][1][params[k]])
                except IndexError:
                    print "Requested value %d for param %s, but only %d in the param list." % (params[k], str(k), len(seq[k][1]))
                    raise
            else:  ## just use single value
                ns[k] = float(seq[k][0])

        ## add units into namespace
        ns.update(units.allUnits)
        
        ## add extra parameters to namespace
        ns.update(self.extraParams)

        ## evaluate and return
        fn = self.functionString().replace('\n', '')
        
        ret = eval(fn, globals(), ns)
        if isinstance(ret, ndarray):
            #ret *= self.scale
            ret += self.offset
            #print "===eval===", ret.min(), ret.max(), self.scale
        if 'message' in arg:
            self.setError(arg['message'])
        else:
            self.setError()
            
        self.cache[paramKey] = ret
        return ret
        
    def makeWaveFunction(self, name, arg):
        ## Creates a copy of a wave function (such as steps or pulses) with the first parameter filled in
        ## Must be in its own function so that obj is properly scoped to the lambda function.
        obj = getattr(waveforms, name)
        return lambda *args, **kwargs: obj(arg, *args, **kwargs)
        


#def seqListParse(text):
    #s = OrderedDict()
    #for l in text.split('\n'):
        #if re.match(r'\w', l):
            #(name, single, seq) = seqParse(l)
            #s[name] = (single, seq)
    #return s
    

#def seqParse(seqStr):
    #seqStr = re.sub(r'\s', '', seqStr)
    
    ### Match like this: "varName=singleValue;sequenceString"
    #valRegex = r'(([\deE\-\.]+)\s*(\*\s*(\w+))?)'  ## matches -1.03e-3.8 * mV
    #m = re.match(r'(\w+)='+valRegex+r'(;$|;(.*))?$', seqStr)
    #if m is None:
        #raise Exception("Syntax error in variable definition '%s'" % seqStr)
    #(name, single, junk, seqStr) = m.groups()
    #if seqStr is None:  ## no sequence specified, return now
        #return (name, single, None)
    
    ### Match list format: "[val1,val2,...]"
    #m = re.match(r'\[[\deE\-\.,]+\]$', seqStr)
    #if m is not None:
        #seq = array(eval(seqStr))
        #return (name, single, seq)
    
    ### Match like this: "start:stop/length:opts" or "start:stop:step:opts"
    #m = re.match(r'([\deE\-\.]+):([\deE\-\.]+)(/|:)([\deE\-\.]+)(:(\w+))?$', seqStr)
    #if m is None:
        #raise Exception("Syntax error in sequence string '%s'" % seqStr)
    
    #(v1, v2, stepChar, v3, junk, opts) = m.groups()
    #v1 = float(v1)
    #v2 = float(v2)
    #v3 = float(v3)
    #if opts is None:
        #opts = ''
    
    #if stepChar == '/':
        #if 'l' in opts:
            #seq = logSpace(v1, v2, v3)
        #else:
            #seq = linspace(v1, v2, v3)
    #else:
        #if 'l' in opts:
            #n = (log(v2/v1) / log(v3)) + 1
            #seq = logSpace(v1, v2, n)
        #else:
            #seq = arange(v1, v2, v3)
    #if 'r' in opts:
        #random.shuffle(seq)
    #return (name, single, seq)



        
        <|MERGE_RESOLUTION|>--- conflicted
+++ resolved
@@ -52,18 +52,9 @@
         self.cache = {}       ## cached waveforms
         self.cacheRate = None
         self.cacheNPts = None
-        
-<<<<<<< HEAD
-
-        self.advancedGroup = [
-            self.ui.functionText,
-            self.ui.paramText,
-            self.ui.errorBtn,
-            self.ui.helpBtn,
-        ]
-=======
+
         self.setError()
->>>>>>> 5c7b95d0
+
         self.updateWidgets()
         
         self.meta = {  ## holds some extra information about signals (units, expected scale and range, etc)
