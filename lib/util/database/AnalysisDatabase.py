from database import *
from pyqtgraph.widgets.ProgressDialog import ProgressDialog
import debug
from lib.Manager import logExc, logMsg


class AnalysisDatabase(SqliteDatabase):
    """Defines the structure for DBs used for analysis. Essential features are:
     - a table of control parameters "DbParameters"
       these are just key: value pairs used by the database to store configuration variables
     - a table defining relationships between tables "TableRelationships"
       lets you declare "table1.column1 refers to table2.rowid"
     - a table assgning ownership of data tables to analysis modules
       this ensures that analysis modules do not accidentally access tables belonging to another module.
     - Directories created by data manager can be added automatically to DB
       one table for each type of directory (Day, Cell, Protocol, etc)
     - Automatic creation of views that join together directory hierarchies
     - Automatic storage/retrieval of directory and file handles
     """
    
    MetaTypes = {
        'directory': 'int',   # reference to a record in a directory table
        'file': 'text',       # 
    }
    
    Version = '1'


    def __init__(self, dbFile, dataModel, baseDir=None):
        create = False
        self.tableConfigCache = None
        self.columnConfigCache = advancedTypes.CaselessDict()
        
        self.setDataModel(dataModel)
        self._baseDir = None
        if not os.path.exists(dbFile):
            create = True
            if baseDir is None:
                raise Exception("Must specify a base directory when creating a database.")

        #self.db = SqliteDatabase(dbFile)
        
        if not create:
            ## load DB and check version before initializing
            db = SqliteDatabase(dbFile)
            if not db.hasTable('DbParameters'):
                raise Exception("Invalid analysis database -- no DbParameters table.")
            recs = db.select('DbParameters', ['Value'], where={'Param': 'DB Version'})
            db.close()
            if len(recs) == 0:
                version = None
            else:
                version = recs[0]['Value']
            
            if version != AnalysisDatabase.Version:
                self._convertDB(dbFile, version)
        
        SqliteDatabase.__init__(self, dbFile)
        self.file = dbFile
        
        if create:
            self.initializeDb()
            self.setBaseDir(baseDir)
            self.setCtrlParam('DB Version', AnalysisDatabase.Version)
            self.setCtrlParam('Description', '')
            
            
    def setDataModel(self, dm):
        self._dataModel = dm
        
    def dataModel(self):
        return self._dataModel
            
    def _convertDB(self, dbFile, version):
        ## Convert datbase dbFile from version to the latest version
        
        newFileName = dbFile+"version_upgrade"
        if os.path.exists(newFileName):
            raise Exception("A .version_upgrade for %s already exists. Please delete or rename it" %dbFile)
        if version is None:
            prog = ProgressDialog("Converting database...")
            from AnalysisDatabase_ver0 import AnalysisDatabase as AnalysisDatabaseOld
            oldDb = AnalysisDatabaseOld(dbFile)
            newDb = AnalysisDatabase(newFileName, self.dataModel(), oldDb.baseDir())
            
            dirTypes = ['Day', 'Experiment', 'Slice', 'Cell', 'Site', 'Protocol', 'ProtocolSequence']
            print oldDb.listTables()
            for table in dirTypes:
                if not oldDb.hasTable(table):
                    continue
                for rec in oldDb.select(table):
                    dh = oldDb.baseDir()[rec['Dir']]
                    try:
                        newDb.addDir(dh)
                    except:
                        print "Can't add directory %s from old DB:" % dh.name()
                        debug.printExc()
                    
            total = len(oldDb.select('Photostim_events')) + len(oldDb.select('Photostim_sites'))
            n=0

            for table in ['Photostim_events', 'Photostim_sites', 'Photostim_events2', 'Photostim_sites2']:
                if prog.wasCanceled():
                    break
                if not oldDb.hasTable(table):
                    continue
                schema = oldDb.tableSchema(table)
                ## SourceDir -> ProtocolSequenceDir     type='directory:ProtocolSequence'
                del schema['SourceDir']
                schema['ProtocolSequenceDir'] = 'directory:ProtocolSequence'
                
                ## add column ProtocolDir
                schema['ProtocolDir'] = 'directory:Protocol'
                
                ## SourceFile -> ?        type='file'
                if 'SourceFile' in schema:
                    schema['SourceFile'] = 'file'
                
                owner = oldDb.tableOwner(table)
                newDb.createTable(table, schema, owner=owner)
                
                
                
                records = oldDb.select(table)
                for r in records:
                    if prog.wasCanceled():
                        break
                ##  SourceFile -> convert to filehandle
                    r['SourceFile']= oldDb.getDir('ProtocolSequence', r['SourceDir'])[r['SourceFile']]
                    del r['SourceDir']
                ##  ProtocolDir, ProtocolSequenceDir -> dirHandles
                    #r['ProtocolSequenceDir'] = oldDb.getDir('ProtocolSequence', r['SourceDir'])
                    r['ProtocolDir'] = r['SourceFile'].parent()
                    r['ProtocolSequenceDir'] = self.dataModel().getParent(r['ProtocolDir'], 'ProtocolSequence')
                    n+=1
                    prog.setValue(n/total)
                
                newDb.insert(table, records)
            
            
            oldDb.close()
            newDb.close()
            if not prog.wasCanceled():
                os.rename(dbFile, dbFile+'version_upgrade_backup')
                os.rename(newFileName, dbFile)
        else:
            raise Exception("Don't know how to convert from version %s" % str(version))
        
            #params = self.select('DbParameters')
            #self.removeTable('DbParameters')
            
            #self.initializeDb()
            
            #for rec in params:
                #self.setCtrlParam(rec['Param'], rec['Value'])
            
            ### update all dir tables
            #for dirType in dirTypes:
                #if not self.hasTable(dirType):
                    #continue
                #newName = self.dirTableName(dirType)
                #self.insert('TableConfig', Table=newName, DirType=dirType)
                
                #ts = self.tableSchema(dirType)
                #link = self.select('TableRelationships', ['Column', 'Table2'], sql='where Table1="%s"' % dirType)[0]
                #linkedType = link['Table2']
                
                #ts[linkedType] = ('directory:%s' % linkedType)
                #del ts[link['Column']]
                #self.createTable(newName, ts.items())
                
                #records = self.select(dirType)
                #for rec in records:
                    #rec[linkedType] = rec[link['Column']]
                    ### TODO: need to convert integers to handles here..
                    #del rec[link['Column']]
                #self.insert(newName, records)
                
                #self.removeTable(dirType)
                
            
            
            ##for link in self.select('TableRelationships'):
                ##self.linkTables(link['Table1'], link['Column'], link['Table2'])
            #self.removeTable('TableRelationships')
            
    def initializeDb(self):
        SqliteDatabase.createTable(self, 'DbParameters', [('Param', 'text', 'unique'), ('Value', 'text')])
        
        ## Table1.Column refers to Table2.ROWID
        ## obsolete--use TableConfig now.
        #self.createTable("TableRelationships", ['"Table1" text', '"Column" text', '"Table2" text'])
        
        ## Stores meta information about tables:
        ##   Owner  - prevents table name collisions, allows users of the DB to be 
        ##            (nearly) assured exclusive access to a table. (I say 'nearly'
        ##            because this is a voluntary restriction--each DB user must check
        ##            for table ownership before accessing the table.)
        ##   DirType - If this is a directory table, then the directory type is stored
        ##             here. Otherwise, the field is blank.
        SqliteDatabase.createTable(self, 'TableConfig', [('Table', 'text', 'unique on conflict abort'), ('Owner', 'text'), ('DirType', 'text')])
        self('create index "TableConfig_byOwner" on "TableConfig" ("Owner")')
        self('create index "TableConfig_byTable" on "TableConfig" ("Table")')
        
        ## stores column arguments used when creating tables
        ## This is similar to the information returned by tableSchema(), but 
        ## contains extra information and data types not supported by SqliteDatabase
        fields = ['Table', 'Column', 'Type', 'Link', 'Constraints']
        SqliteDatabase.createTable(self, 'ColumnConfig', [(field, 'text') for field in fields])
        self('create index "ColumnConfig_byTable" on "ColumnConfig" ("Table")')
        self('create index "ColumnConfig_byTableColumn" on "ColumnConfig" ("Table", "Column")')

    def baseDir(self):
        """Return a dirHandle for the base directory used for all file names in the database."""
        if self._baseDir is None:
            dirName = self.ctrlParam('BaseDirectory')
            self._baseDir = DataManager.getHandle(dirName)
        return self._baseDir
        
    def setBaseDir(self, baseDir):
        """Sets the base dir which prefixes all file names in the database. Must be a DirHandle."""
        self.setCtrlParam('BaseDirectory', baseDir.name())
        self._baseDir = baseDir

    def ctrlParam(self, param):
        res = SqliteDatabase.select(self, 'DbParameters', ['Value'], sql="where Param='%s'"%param)
        if len(res) == 0:
            return None
        else:
            return res[0]['Value']
        
    def setCtrlParam(self, param, value):
        self.replace('DbParameters', {'Param': param, 'Value': value})
        

    def createTable(self, table, columns, sql="", owner=None, dirType=None):
        """
        Extends SqliteDatabase.createTable to allow more descriptve column specifications.
        
        - Columns are specified as either a tuple (name, type, constraints, link)
          or a dict {'name': name, ...}
          
        - The added 'link' column parameter should be the name of a table, indicating
          that this column refers to the rowids of the linked table.
        
        - Two new column type specifications:
            directory:DirType  - the column will be an integer referencing a row from 
                                 the DirType (Protocol, Cell, etc) directory table.
                                 Directory handles stored in this column will be
                                 automatically converted to/from their row ID.
                                 This type implies link=DirTypeTable
            file - the column will be a text file name relative to the DB base directory.
                   File/DirHandles will be automatically converted to/from their
                   text value.
                   
                   
            example: 
            
            columnConfig = [
                ('Column1', 'directory:Protocol'), 
                ('Column2', 'file', 'unique'),
                dict(Name='Column3', Type='int', Link='LinkedTable')
            ]
            db.createTable("TableName", columnConfig)
        """
        
        ## translate directory / file columns into int / text
        ## build records for insertion to ColumnConfig
        columns = parseColumnDefs(columns, keyOrder=['Type', 'Constraints', 'Link'])
            
        records = []
        colTuples = []
        for name, col in columns.iteritems():
<<<<<<< HEAD
            rec = {'Column': name, 'Table': table, 'Link':None, 'Constraints':None}
=======
            rec = {'Column': name, 'Table': table, 'Link': None, 'Constraints': None}
>>>>>>> df3ca483
            rec.update(col)
            
            typ = rec['Type']
            typ, link = self.interpretColumnType(typ)
            if link is not None:
                rec['Link'] = link
            
            tup = (rec['Column'], typ)
            if rec['Constraints'] is not None:
                tup = tup + (rec['Constraints'],)
            colTuples.append(tup)
            records.append(rec)
            
            
        ret = SqliteDatabase.createTable(self, table, colTuples, sql)
        
        self.insert('ColumnConfig', records)
        
        tableRec = dict(Table=table, Owner=owner, DirType=dirType)
        self.insert('TableConfig', tableRec)
        self.tableConfigCache = None
        
        return ret
        
    def interpretColumnType(self, typ):
        ## returns: (Sqlite type, Link)
        link = None
        if typ.startswith('directory'):
            link = self.dirTableName(typ.lstrip('directory:'))
            typ = 'int'
        elif typ == 'file':
            typ = 'text'
        return typ, link
    

    def addColumn(self, table, colName, colType, constraints=None):
        """
        Add a new column to a table.
        """
        typ, link = self.interpretColumnType(colType)
        SqliteDatabase.addColumn(self, table, colName, typ, constraints)
        self.insert('ColumnConfig', {'Column': colName, 'Table': table, 'Type': colType, 'Link': link})
        if table in self.columnConfigCache:
            del self.columnConfigCache[table]
    
    
    def checkTable(self, table, owner, columns, create=False, ignoreUnknownColumns=False, addUnknownColumns=False, indexes=None):
        """
        Checks to be sure that a table has been created with the correct fields and ownership.
        This should generally be run before attempting to access a table.
        If the table does not exist and create==True, then the table will be created with the 
        given columns and owner. 
        
        If ignoreUnknownColumns==True, then any columns in the data
        that are not also in the table will be ignored. (Note: in this case, an insert may fail
        unless ignoreUnknownColumns=True is also specified when calling insert())
        
        If addUnknownColumns==True, then any columns in the data
        that are not also in the table will be created in the table.

        If indexes is supplied and create==True, then the specified indexes will be created
        if they do not already exist by calling db.createIndex(table, index) once for each item in indexes.
        """
        columns = parseColumnDefs(columns, keyOrder=['Type', 'Constraints', 'Link'])
        ## Make sure target table exists and has correct columns, links to input file
        with self.transaction():
            if not self.hasTable(table):
                if create:
                    ## create table
                    self.createTable(table, columns, owner=owner)
                else:
                    raise Exception("Table %s does not exist." % table)
            else:
                ## check table for ownership
                if self.tableOwner(table) != owner:
                    raise Exception("Table %s is not owned by %s." % (table, owner))
                
                ## check table for correct columns
                ts = self.tableSchema(table)
                config = self.getColumnConfig(table)
                
                for colName, col in columns.iteritems():
                    colType = col['Type']
                    if colName not in ts:  ## <-- this is a case-insensitive operation
                        if ignoreUnknownColumns:
                            continue
                        elif addUnknownColumns:
                            self.addColumn(table, colName, colType)
                            ts = self.tableSchema(table) ## re-read schema and column config
                            config = self.getColumnConfig(table)
                        else:
                            raise Exception("Table has different data structure: Missing column %s" % colName)
                    specType = ts[colName]
                    if specType.lower() != colType.lower():  ## type names are case-insensitive too
                        ## requested column type does not match schema; check for directory / file types
                        if (colType == 'file' or colType.startswith('directory')):
                            if (colName in config and config[colName].get('Type',None) == colType):
                                continue
                        raise Exception("Table has different data structure: Column '%s' type is %s, should be %s" % (colName, specType, colType))

            if create is True and indexes is not None:
                for index in indexes:
                    self.createIndex(table, index, ifNotExist=True)   
        
        return True

    def createDirTable(self, dirHandle):
        """Creates a new table for storing directories similar to dirHandle"""
        
        with self.transaction():
            ## Ask manager what columns we think should go with this directory
            columns = lib.Manager.getManager().suggestedDirFields(dirHandle).keys()
            
            ## Add in any other columns present
            #for k in dirHandle.info():   ## Let's leave it to the user to add these if they want
                #if k not in columns:
                    #columns.append(k)
            columns = [(k, 'text') for k in columns]
            columns = [('Dir', 'file')] + columns
            
            tableName = self.dirTableName(dirHandle)
            if self.hasTable(tableName):
                raise Exception('Can not add directory table "%s"; table already exists.' % tableName)
            
            ## Link this table to its parent
            parent = dirHandle.parent()
            if parent.isManaged() and parent is not self.baseDir():
                pType = self.dataModel().dirType(parent)
                colName = pType + "Dir"
                columns = [(colName, 'directory:'+pType)] + columns
                #self.linkTables(tableName, colName, pName)
            
            dirType = self.dataModel().dirType(dirHandle)
            self.createTable(tableName, columns, dirType=dirType)
        
        return tableName
    
    def addDir(self, handle):
        """Create a record based on a DirHandle and its meta-info."""
        info = handle.info().deepcopy()
        for k in info:  ## replace tuple keys with strings
            if isinstance(k, tuple):
                n = "_".join(k)
                info[n] = info[k]
                del info[k]
        
        with self.transaction():
            table = self.dirTableName(handle)
            if not self.hasTable(table):
                self.createDirTable(handle)
            
            ## make sure dir is not already in DB.
            ## if it is, just return the row ID
            rid = self.getDirRowID(handle)
            if rid is not None:
                return table, rid
            
            ## find all directory columns, make sure linked directories are present in DB
            conf = self.getColumnConfig(table)
            for colName, col in conf.iteritems():
                if col['Type'].startswith('directory'):
                    #pTable = col['Link']
                    pType = col['Type'].lstrip('directory:')
                    parent = self.dataModel().getParent(handle, pType)
                    if parent is not None:
                        self.addDir(parent)
                        info[colName] = parent
                    else:
                        info[colName] = None
            
            info['Dir'] = handle
            
            self.insert(table, info, ignoreExtraColumns=True)
            
            return table, self.lastInsertRow()


    def createView(self, viewName, tables):
        """Create a view which joins the tables listed."""
        # db('create view "sites" as select * from photostim_sites inner join DirTable_Protocol on photostim_sites.ProtocolDir=DirTable_Protocol.rowid inner join DirTable_Cell on DirTable_Protocol.CellDir=DirTable_Cell.rowid')

        with self.transaction():
            sel = self.makeJoinStatement(tables)
            cmd = 'create view "%s" as select * from %s' % (viewName, sel)
            #for i in range(1,len(tables)):  ## figure out how to join each table one at a time
                #nextTable = tables[i]
                
                #cols = None
                #for joinTable in tables[:i]:
                    #cols = self.findJoinColumns(nextTable, joinTable)
                    #if cols is not None:
                        #break
                        
                #if cols is None:
                    #raise Exception("Could not find criteria to join table '%s' to any of '%s'" % (joinTable, str(tables[:i])) )
                
                #cmd += ' inner join "%s" on "%s"."%s"="%s"."%s"' % (nextTable, nextTable, cols[0], joinTable, cols[1])
            
            self(cmd)
            
            ## Create column config records for this view
            colNames = self.tableSchema(viewName).keys()
            colDesc = []
            colIndex = 0
            for table in tables:
                cols = self.getColumnConfig(table)
                for col, config in cols.iteritems():
                    config = config.copy()
                    config['Column'] = colNames[colIndex]
                    config['Table'] = viewName
                    colDesc.append(config)
                    colIndex += 1
            self.insert('ColumnConfig', colDesc)
    
    def makeJoinStatement(self, tables):
        ### construct an expresion that joins multiple tables automatically
        cmd = '"%s"' % tables[0]
        for i in range(1,len(tables)):  ## figure out how to join each table one at a time
            nextTable = tables[i]
            
            cols = None
            for joinTable in tables[:i]:
                cols = self.findJoinColumns(nextTable, joinTable)
                if cols is not None:
                    break
                    
            if cols is None:
                raise Exception("Could not find criteria to join table '%s' to any of '%s'" % (joinTable, str(tables[:i])) )
            
            cmd += ' inner join "%s" on "%s"."%s"="%s"."%s"' % (nextTable, nextTable, cols[0], joinTable, cols[1])
        return cmd
    
    def findJoinColumns(self, t1, t2):
        """Return the column names that can be used to join two tables.
        If no relationships are found, return None.
        """
        def strlower(x):  # convert strings to lower, everything else stays the same
            if isinstance(x, basestring):
                return x.lower()
            return x
            
        links1 = [(strlower(x['Column']), strlower(x['Link'])) for x in self.getColumnConfig(t1).values()]
        links2 = [(strlower(x['Column']), strlower(x['Link'])) for x in self.getColumnConfig(t2).values()]

        for col, link in links1:   ## t1 explicity links to t2.rowid
            if link == t2.lower():
                return col, 'rowid'
        for col, link in links2:   ## t2 explicitly links to t1.rowid
            if link == t1.lower():
                return 'rowid', col
        for col1, link1 in links1:   ## t1 and t2 both link to the same table.rowid
            for col2, link2 in links2:
                if link1 is not None and link1 == link2:
                    return col1, col2
                   
        return None  ## no links found
    
    

    #def linkTables(self, table1, col, table2):
        #"""Declare a key relationship between two tables. Values in table1.column are ROWIDs from table 2"""
        ##self.insert('TableRelationships', Table1=table1, Column=col, Table2=table2)
        #self.insert('TableConfig', Table=table1, Column=col, Key='link', Value=table2)
        #if table1 in self.columnConfigCache:
            #del self.columnConfigCache[table1]


    #def listTableLinks(self, table):
        #"""
        #List all declared relationships for table.
        #returns {columnName: linkedTable, ...}
        #"""
        #links = self.select('TableConfig', ['Column', 'Value'], sql="where \"Table\"='%s' and Key='link'" % table)
        #return dict([(link['Column'], link['Value']) for link in links])

    def getColumnConfig(self, table):
        """Return the column config records for table.
        Records are returned as {columnName: {'Type': t, 'Constraints': c, 'Link': l), ...}
        (Note this is not the same as tableSchema)
        """
        if table not in self.columnConfigCache:
            if not self.hasTable('ColumnConfig'):
                return {}
            recs = SqliteDatabase.select(self, 'ColumnConfig', ['Column', 'Type', 'Constraints', 'Link'], sql="where lower(\"Table\")=lower('%s') order by rowid" % table)
            if len(recs) == 0:
                return {}
            
            self.columnConfigCache[table] = collections.OrderedDict([(r['Column'], r) for r in recs])
        return self.columnConfigCache[table]
        
    def getTableConfig(self, table):
        if self.tableConfigCache is None:
            recs = SqliteDatabase.select(self, 'TableConfig')
            self.tableConfigCache = advancedTypes.CaselessDict()
            for rec in recs:
                self.tableConfigCache[rec['Table']] = rec
        #recs = self.select('TableConfig', sql="where \"Table\"='%s'" % table)
        
        if table not in self.tableConfigCache:
            raise Exception('No config record for table "%s"' % table)
        return self.tableConfigCache[table]


    def getDirRowID(self, dirHandle):
        table = self.dirTableName(dirHandle)
            
        if not self.hasTable(table):
            return None
        rec = self.select(table, ['rowid'], sql="where Dir='%s'" % dirHandle.name(relativeTo=self.baseDir()))
        if len(rec) < 1:
            return None
        #print rec[0]
        return rec[0]['rowid']

    def getDir(self, table, rowid):
        ## Return a DirHandle given table, rowid
        res = self.select(table, ['Dir'], sql='where rowid=%d'%rowid)
        if len(res) < 1:
            raise Exception('rowid %d does not exist in %s' % (rowid, table)) 
            #logMsg('rowid %d does not exist in %s' % (rowid, table), msgType='error') ### This needs to be caught further up in Photostim or somewhere, not here -- really this shouldn't be caught at all since it means something is wrong with the db
            #return None
        #print res
        #return self.baseDir()[res[0]['Dir']]
        return res[0]['Dir']

    def dirTableName(self, dh):
        """Return the name of the directory table that should hold dh.
        dh may be either a directory handle OR the string result of self.dataModel().dirType(dh)
        """
        if isinstance(dh, DataManager.DirHandle):
            typeName = self.dataModel().dirType(dh)
        elif isinstance(dh, basestring):
            typeName = dh
        else:
            raise TypeError(type(dh))
        return "DirTable_" + typeName


    #def dirTypeName(self, dh):
        #info = dh.info()
        #type = info.get('dirType', None)
        #if type is None:
            #if 'protocol' in info:
                #if 'sequenceParams' in info:
                    #type = 'ProtocolSequence'  
                #else:
                    #type = 'Protocol'  ## an individual protocol run, NOT a single run from within a sequence
            #else:
                #try:
                    #if self.dirTypeName(dh.parent()) == 'ProtocolSequence':
                        #type = 'Protocol'
                    #else:
                        #raise Exception()
                #except:
                    #raise Exception("Can't determine type for dir %s" % dh.name())
        #return type

    def listTablesOwned(self, owner):
        res = self.select('TableConfig', ['Table'], sql="where Owner='%s'" % owner)
        return [x['Table'] for x in res]
    
    ## deprecated--use createTable() with owner specified instead.
    #def takeOwnership(self, table, owner):
        #self.insert("DataTableOwners", {'Table': table, "Owner": owner})
    
    def tableOwner(self, table):
        #res = self.select("DataTableOwners", ["Owner"], sql='where "Table"=\'%s\'' % table)
        res = self.select('TableConfig', ['Owner'], sql="where \"Table\"='%s'" % table)
        if len(res) == 0:
            return None
        return res[0]['Owner']

    def describeData(self, data):
        """Given a dict or record array, return a table description suitable for creating / checking tables."""
        columns = collections.OrderedDict()
        if isinstance(data, list):  ## list of dicts is ok
            data = data[0]
            
        if isinstance(data, np.ndarray):
            for i in xrange(len(data.dtype)):
                name = data.dtype.names[i]
                typ = data.dtype[i].kind
                if typ == 'i':
                    typ = 'int'
                elif typ == 'f':
                    typ = 'real'
                elif typ == 'S':
                    typ = 'text'
                else:
                    if typ == 'O': ## check to see if this is a pointer to a string
                        allStr = 0
                        allHandle = 0
                        for i in xrange(len(data)):
                            val = data[i][name]
                            if val is None or isinstance(val, basestring):
                                allStr += 1
                            elif val is None or isinstance(val, DataManager.FileHandle):
                                allHandle += 1
                        if allStr == len(data):
                            typ = 'text'
                        elif allHandle == len(data):
                            typ = 'file'
                    else:
                        typ = 'blob'
                columns[name] = typ
        elif isinstance(data, dict):
            for name, v in data.iteritems():
                if functions.isFloat(v):
                    typ = 'real'
                elif functions.isInt(v):
                    typ = 'int'
                elif isinstance(v, basestring):
                    typ = 'text'
                elif isinstance(v, DataManager.FileHandle):
                    typ = 'file'
                else:
                    typ = 'blob'
                columns[name] = typ
        else:
            raise Exception("Can not describe data of type '%s'" % type(data))
        return columns

    def select(self, table, columns='*', where=None, sql='', toDict=True, toArray=False, distinct=False, limit=None, offset=None):
        """Extends select to convert directory/file columns back into Dir/FileHandles"""
        prof = debug.Profiler("AnalysisDatabase.select()", disabled=True)
        
        data = SqliteDatabase.select(self, table, columns, where=where, sql=sql, distinct=distinct, limit=limit, offset=offset, toDict=True, toArray=False)
        data = TableData(data)
        prof.mark("got data from SQliteDatabase")
        
        config = self.getColumnConfig(table)
        
        ## convert file/dir handles
        for column, conf in config.iteritems():
            if column not in data.columnNames():
                continue
            
            if conf.get('Type', '').startswith('directory'):
                rids = set([d[column] for d in data])
                linkTable = conf['Link']
                handles = dict([(rid, self.getDir(linkTable, rid)) for rid in rids if rid is not None])
                handles[None] = None
                data[column] = map(handles.get, data[column])
                    
            elif conf.get('Type', None) == 'file':
                data[column] = map(lambda f: None if f is None else self.baseDir()[f], data[column])
                
        prof.mark("converted file/dir handles")
                
        ret = data.originalData()
        if toArray:
            ret = data.toArray()
            prof.mark("converted data to array")
        prof.finish()
        return ret
    
    def _prepareData(self, table, data, ignoreUnknownColumns=False, batch=False):
        """
        Extends SqliteDatabase._prepareData():
            - converts DirHandles to the correct rowid for any linked columns
              (and automatically adds directories to their tables if needed)
            - converts filehandles to a string file name relative to the DB base dir.
        """
        #if batch is False:
            #raise Exception("AnalysisDatabase only implements batch mode.")

        #links = self.listTableLinks(table)
        config = self.getColumnConfig(table)
        
        data = TableData(data).copy()  ## have to copy here since we might be changing some values
        dataCols = set(data.columnNames())
        for colName, colConf in config.iteritems():
            if colName not in dataCols:
                continue
            
            if colConf.get('Type', '').startswith('directory'):
                ## Make sure all directories are present in the DB
                handles = data[colName]
                linkTable = colConf['Link']
                if linkTable is None:
                    raise Exception('Column "%s" is type "%s" but is not linked to any table.' % (colName, colConf['Type']))
                rowids = {None: None}
                for dh in set(handles):
                    if dh is None:
                        continue
                    dirTable, rid = self.addDir(dh)
                    if dirTable != linkTable:
                        linkType = self.getTableConfig(linkTable)['DirType']
                        dirType = self.getTableConfig(dirTable)['DirType']
                        raise Exception("Trying to use directory '%s' (type='%s') for column %s.%s, but this column is for directories of type '%s'." % (dh.name(), dirType, table, colName, linkType))
                    rowids[dh] = rid
                    
                ## convert dirhandles to rowids
                data[colName] = map(rowids.get, handles)
            elif colConf.get('Type', None) == 'file':
                ## convert filehandles to strings
                files = []
                for f in data[colName]:
                    if f is None:
                        files.append(None)
                    else:
                        try:
                            files.append(f.name(relativeTo=self.baseDir()))
                        except:
                            print "f:", f
                            raise
                data[colName] = files

        newData = SqliteDatabase._prepareData(self, table, data, ignoreUnknownColumns, batch)
        
        return newData
        
        
        
        <|MERGE_RESOLUTION|>--- conflicted
+++ resolved
@@ -271,11 +271,7 @@
         records = []
         colTuples = []
         for name, col in columns.iteritems():
-<<<<<<< HEAD
-            rec = {'Column': name, 'Table': table, 'Link':None, 'Constraints':None}
-=======
             rec = {'Column': name, 'Table': table, 'Link': None, 'Constraints': None}
->>>>>>> df3ca483
             rec.update(col)
             
             typ = rec['Type']
