--- conflicted
+++ resolved
@@ -283,19 +283,6 @@
         
         self.Sequence = self.dataModel.listSequenceParams(dh)
         keys = self.Sequence.keys()
-<<<<<<< HEAD
-        print keys
-        print list(self.Sequence[keys[0]])
-        leftseq = [str(x) for x in self.Sequence[keys[0]]] # ''.join(map(str ,list(self.Sequence[keys[0]])))
-        rightseq = [str(x) for x in self.Sequence[keys[1]]]
-        leftseq.insert(0, 'None')
-        rightseq.insert(0, 'None')
-        self.ctrl.IVCurve_Sequence1.clear()
-        self.ctrl.IVCurve_Sequence2.clear()
-        self.ctrl.IVCurve_Sequence1.addItems(leftseq)
-        self.ctrl.IVCurve_Sequence2.addItems(rightseq)
-        self.dirsSet = dh
-=======
 #        print keys
 #        print list(self.Sequence[keys[0]])
         leftseq = [str(x) for x in self.Sequence[keys[0]]] # ''.join(map(str ,list(self.Sequence[keys[0]])))
@@ -308,10 +295,9 @@
         self.ctrl.IVCurve_Sequence1.clear()
         self.ctrl.IVCurve_Sequence2.clear()
         self.ctrl.IVCurve_Sequence1.addItems(leftseq)
-        self.ctrl.IVCurve_Sequence2.addItems(rightseq)        
+        self.ctrl.IVCurve_Sequence2.addItems(rightseq)
         self.dirsSet = dh # not sure we need this anymore... 
         self.loaded = dh # this is critical!
->>>>>>> 8b75d4c5
 
     def loadFileRequested(self, dh):
         """Called by file loader when a file load is requested.
@@ -378,15 +364,9 @@
             if ld[0] == -1 and rd[0] == -1:
                 pass
             else:
-<<<<<<< HEAD
-                if ld[0] == -1: # 'none'
-                    ld = range(self.ctrl.IVCurve_Sequence1.count()-1)
-                if rd[0] == -1: # 'none'
-=======
                 if ld[0] == -1: # 'All'
                     ld = range(self.ctrl.IVCurve_Sequence1.count()-1)
                 if rd[0] == -1: # 'All'
->>>>>>> 8b75d4c5
                     rd = range(self.ctrl.IVCurve_Sequence2.count()-1)
                 dirs = []
                 for i in ld:
