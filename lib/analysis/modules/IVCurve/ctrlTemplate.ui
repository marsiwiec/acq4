--- conflicted
+++ resolved
@@ -47,6 +47,60 @@
       <property name="margin">
        <number>5</number>
       </property>
+      <item row="3" column="1" colspan="2">
+       <widget class="QDoubleSpinBox" name="IVCurve_ssTStop">
+        <property name="font">
+         <font>
+          <pointsize>12</pointsize>
+         </font>
+        </property>
+        <property name="alignment">
+         <set>Qt::AlignRight|Qt::AlignTrailing|Qt::AlignVCenter</set>
+        </property>
+        <property name="minimum">
+         <double>-5000.000000000000000</double>
+        </property>
+        <property name="maximum">
+         <double>50000.000000000000000</double>
+        </property>
+       </widget>
+      </item>
+      <item row="5" column="1" colspan="2">
+       <widget class="QDoubleSpinBox" name="IVCurve_pkTStart">
+        <property name="font">
+         <font>
+          <pointsize>12</pointsize>
+         </font>
+        </property>
+        <property name="alignment">
+         <set>Qt::AlignRight|Qt::AlignTrailing|Qt::AlignVCenter</set>
+        </property>
+        <property name="minimum">
+         <double>-5000.000000000000000</double>
+        </property>
+        <property name="maximum">
+         <double>50000.000000000000000</double>
+        </property>
+       </widget>
+      </item>
+      <item row="5" column="4" colspan="2">
+       <widget class="QDoubleSpinBox" name="IVCurve_pkTStop">
+        <property name="font">
+         <font>
+          <pointsize>12</pointsize>
+         </font>
+        </property>
+        <property name="alignment">
+         <set>Qt::AlignRight|Qt::AlignTrailing|Qt::AlignVCenter</set>
+        </property>
+        <property name="minimum">
+         <double>-5000.000000000000000</double>
+        </property>
+        <property name="maximum">
+         <double>50000.000000000000000</double>
+        </property>
+       </widget>
+      </item>
       <item row="7" column="1" colspan="2">
        <widget class="QDoubleSpinBox" name="IVCurve_tau2TStart">
         <property name="font">
@@ -58,10 +112,32 @@
          <set>Qt::AlignRight|Qt::AlignTrailing|Qt::AlignVCenter</set>
         </property>
         <property name="decimals">
-         <number>1</number>
+         <number>2</number>
         </property>
         <property name="maximum">
          <double>5000.000000000000000</double>
+        </property>
+       </widget>
+      </item>
+      <item row="7" column="4" colspan="2">
+       <widget class="QDoubleSpinBox" name="IVCurve_tau2TStop">
+        <property name="font">
+         <font>
+          <pointsize>12</pointsize>
+         </font>
+        </property>
+        <property name="alignment">
+         <set>Qt::AlignRight|Qt::AlignTrailing|Qt::AlignVCenter</set>
+        </property>
+        <property name="maximum">
+         <double>5000.000000000000000</double>
+        </property>
+       </widget>
+      </item>
+      <item row="12" column="0">
+       <widget class="QLabel" name="label_10">
+        <property name="text">
+         <string>Results</string>
         </property>
        </widget>
       </item>
@@ -75,8 +151,120 @@
         </property>
        </widget>
       </item>
-      <item row="3" column="1" colspan="2">
-       <widget class="QDoubleSpinBox" name="IVCurve_ssTStop">
+      <item row="14" column="2">
+       <widget class="QLineEdit" name="IVCurve_Rin">
+        <property name="font">
+         <font>
+          <pointsize>12</pointsize>
+         </font>
+        </property>
+        <property name="alignment">
+         <set>Qt::AlignRight|Qt::AlignTrailing|Qt::AlignVCenter</set>
+        </property>
+       </widget>
+      </item>
+      <item row="14" column="3">
+       <widget class="QLabel" name="label_15">
+        <property name="text">
+         <string>&lt;!DOCTYPE HTML PUBLIC &quot;-//W3C//DTD HTML 4.0//EN&quot; &quot;http://www.w3.org/TR/REC-html40/strict.dtd&quot;&gt;
+&lt;html&gt;&lt;head&gt;&lt;meta name=&quot;qrichtext&quot; content=&quot;1&quot; /&gt;&lt;style type=&quot;text/css&quot;&gt;
+p, li { white-space: pre-wrap; }
+&lt;/style&gt;&lt;/head&gt;&lt;body style=&quot; font-family:'Lucida Grande'; font-size:12pt; font-weight:400; font-style:normal;&quot;&gt;
+&lt;p style=&quot; margin-top:0px; margin-bottom:0px; margin-left:0px; margin-right:0px; -qt-block-indent:0; text-indent:0px;&quot;&gt;&amp;tau;&lt;span style=&quot; vertical-align:sub;&quot;&gt;h&lt;/span&gt; (ms)&lt;/p&gt;&lt;/body&gt;&lt;/html&gt;</string>
+        </property>
+        <property name="alignment">
+         <set>Qt::AlignRight|Qt::AlignTrailing|Qt::AlignVCenter</set>
+        </property>
+       </widget>
+      </item>
+      <item row="16" column="0">
+       <widget class="QLabel" name="label_9">
+        <property name="text">
+         <string>&amp;tau;&lt;sub&gt;m&lt;/sub&gt; (ms)</string>
+        </property>
+        <property name="alignment">
+         <set>Qt::AlignRight|Qt::AlignTrailing|Qt::AlignVCenter</set>
+        </property>
+       </widget>
+      </item>
+      <item row="16" column="2">
+       <widget class="QLineEdit" name="IVCurve_Tau">
+        <property name="font">
+         <font>
+          <pointsize>12</pointsize>
+         </font>
+        </property>
+        <property name="alignment">
+         <set>Qt::AlignRight|Qt::AlignTrailing|Qt::AlignVCenter</set>
+        </property>
+       </widget>
+      </item>
+      <item row="16" column="3">
+       <widget class="QLabel" name="label_5">
+        <property name="text">
+         <string>b/a (%)</string>
+        </property>
+        <property name="alignment">
+         <set>Qt::AlignRight|Qt::AlignTrailing|Qt::AlignVCenter</set>
+        </property>
+       </widget>
+      </item>
+      <item row="16" column="5">
+       <widget class="QLineEdit" name="IVCurve_Ih_ba">
+        <property name="font">
+         <font>
+          <pointsize>12</pointsize>
+         </font>
+        </property>
+        <property name="alignment">
+         <set>Qt::AlignRight|Qt::AlignTrailing|Qt::AlignVCenter</set>
+        </property>
+       </widget>
+      </item>
+      <item row="17" column="0">
+       <widget class="QLabel" name="label_11">
+        <property name="text">
+         <string>Adapt 
+Ratio</string>
+        </property>
+        <property name="alignment">
+         <set>Qt::AlignRight|Qt::AlignTrailing|Qt::AlignVCenter</set>
+        </property>
+       </widget>
+      </item>
+      <item row="17" column="2">
+       <widget class="QLineEdit" name="IVCurve_AR">
+        <property name="font">
+         <font>
+          <pointsize>12</pointsize>
+         </font>
+        </property>
+        <property name="alignment">
+         <set>Qt::AlignRight|Qt::AlignTrailing|Qt::AlignVCenter</set>
+        </property>
+       </widget>
+      </item>
+      <item row="17" column="3">
+       <widget class="QLabel" name="label_6">
+        <property name="text">
+         <string>F&amp;O Type</string>
+        </property>
+        <property name="alignment">
+         <set>Qt::AlignRight|Qt::AlignTrailing|Qt::AlignVCenter</set>
+        </property>
+       </widget>
+      </item>
+      <item row="17" column="5">
+       <widget class="QLineEdit" name="IVCurve_FOType">
+        <property name="font">
+         <font>
+          <pointsize>12</pointsize>
+         </font>
+        </property>
+       </widget>
+      </item>
+      <item row="3" column="4" colspan="2">
+       <widget class="QDoubleSpinBox" name="IVCurve_ssTStart">
         <property name="font">
          <font>
           <pointsize>12</pointsize>
@@ -93,166 +281,69 @@
         </property>
        </widget>
       </item>
-<<<<<<< HEAD
-      <item row="7" column="1" colspan="2">
-       <widget class="QDoubleSpinBox" name="IVCurve_tau2TStart">
-        <property name="font">
-         <font>
-          <pointsize>12</pointsize>
-         </font>
-        </property>
-        <property name="alignment">
-         <set>Qt::AlignRight|Qt::AlignTrailing|Qt::AlignVCenter</set>
+      <item row="14" column="5">
+       <widget class="QLineEdit" name="IVCurve_Tauh">
+        <property name="font">
+         <font>
+          <pointsize>12</pointsize>
+         </font>
+        </property>
+        <property name="alignment">
+         <set>Qt::AlignRight|Qt::AlignTrailing|Qt::AlignVCenter</set>
+        </property>
+       </widget>
+      </item>
+      <item row="10" column="0" colspan="6">
+       <widget class="Line" name="line">
+        <property name="sizePolicy">
+         <sizepolicy hsizetype="Expanding" vsizetype="Fixed">
+          <horstretch>0</horstretch>
+          <verstretch>0</verstretch>
+         </sizepolicy>
+        </property>
+        <property name="orientation">
+         <enum>Qt::Horizontal</enum>
+        </property>
+       </widget>
+      </item>
+      <item row="12" column="5">
+       <widget class="QPushButton" name="IVCurve_PrintResults">
+        <property name="sizePolicy">
+         <sizepolicy hsizetype="MinimumExpanding" vsizetype="Fixed">
+          <horstretch>0</horstretch>
+          <verstretch>0</verstretch>
+         </sizepolicy>
+        </property>
+        <property name="text">
+         <string>Print</string>
+        </property>
+       </widget>
+      </item>
+      <item row="12" column="2">
+       <widget class="QPushButton" name="IVCurve_Update">
+        <property name="text">
+         <string>Update</string>
+        </property>
+       </widget>
+      </item>
+      <item row="8" column="1" colspan="2">
+       <widget class="QDoubleSpinBox" name="IVCurve_SpikeThreshold">
+        <property name="font">
+         <font>
+          <pointsize>12</pointsize>
+         </font>
+        </property>
+        <property name="alignment">
+         <set>Qt::AlignRight|Qt::AlignTrailing|Qt::AlignVCenter</set>
+        </property>
+        <property name="suffix">
+         <string> mV</string>
         </property>
         <property name="decimals">
-         <number>2</number>
-        </property>
-        <property name="maximum">
-         <double>5000.000000000000000</double>
-        </property>
-       </widget>
-      </item>
-=======
->>>>>>> 08689744
-      <item row="7" column="4" colspan="2">
-       <widget class="QDoubleSpinBox" name="IVCurve_tau2TStop">
-        <property name="font">
-         <font>
-          <pointsize>12</pointsize>
-         </font>
-        </property>
-        <property name="alignment">
-         <set>Qt::AlignRight|Qt::AlignTrailing|Qt::AlignVCenter</set>
-        </property>
-        <property name="maximum">
-         <double>5000.000000000000000</double>
-        </property>
-       </widget>
-      </item>
-      <item row="5" column="4" colspan="2">
-       <widget class="QDoubleSpinBox" name="IVCurve_pkTStop">
-        <property name="font">
-         <font>
-          <pointsize>12</pointsize>
-         </font>
-        </property>
-        <property name="alignment">
-         <set>Qt::AlignRight|Qt::AlignTrailing|Qt::AlignVCenter</set>
+         <number>1</number>
         </property>
         <property name="minimum">
-         <double>-5000.000000000000000</double>
-        </property>
-        <property name="maximum">
-         <double>50000.000000000000000</double>
-        </property>
-       </widget>
-      </item>
-      <item row="16" column="0">
-       <widget class="QLabel" name="label_9">
-        <property name="text">
-         <string>&amp;tau;&lt;sub&gt;m&lt;/sub&gt; (ms)</string>
-        </property>
-        <property name="alignment">
-         <set>Qt::AlignRight|Qt::AlignTrailing|Qt::AlignVCenter</set>
-        </property>
-       </widget>
-      </item>
-      <item row="17" column="0">
-       <widget class="QLabel" name="label_11">
-        <property name="text">
-         <string>Adapt 
-Ratio</string>
-        </property>
-        <property name="alignment">
-         <set>Qt::AlignRight|Qt::AlignTrailing|Qt::AlignVCenter</set>
-        </property>
-       </widget>
-      </item>
-      <item row="12" column="0">
-       <widget class="QLabel" name="label_10">
-        <property name="text">
-         <string>Results</string>
-        </property>
-       </widget>
-      </item>
-      <item row="14" column="2">
-       <widget class="QLineEdit" name="IVCurve_Rin">
-        <property name="font">
-         <font>
-          <pointsize>12</pointsize>
-         </font>
-        </property>
-        <property name="alignment">
-         <set>Qt::AlignRight|Qt::AlignTrailing|Qt::AlignVCenter</set>
-        </property>
-        <property name="readOnly">
-         <bool>true</bool>
-        </property>
-       </widget>
-      </item>
-      <item row="5" column="1" colspan="2">
-       <widget class="QDoubleSpinBox" name="IVCurve_pkTStart">
-        <property name="font">
-         <font>
-          <pointsize>12</pointsize>
-         </font>
-        </property>
-        <property name="alignment">
-         <set>Qt::AlignRight|Qt::AlignTrailing|Qt::AlignVCenter</set>
-        </property>
-        <property name="minimum">
-         <double>-5000.000000000000000</double>
-        </property>
-        <property name="maximum">
-         <double>50000.000000000000000</double>
-        </property>
-       </widget>
-      </item>
-      <item row="3" column="4" colspan="2">
-       <widget class="QDoubleSpinBox" name="IVCurve_ssTStart">
-        <property name="font">
-         <font>
-          <pointsize>12</pointsize>
-         </font>
-        </property>
-        <property name="alignment">
-         <set>Qt::AlignRight|Qt::AlignTrailing|Qt::AlignVCenter</set>
-        </property>
-        <property name="minimum">
-         <double>-5000.000000000000000</double>
-        </property>
-        <property name="maximum">
-         <double>50000.000000000000000</double>
-        </property>
-       </widget>
-      </item>
-      <item row="17" column="2">
-       <widget class="QLineEdit" name="IVCurve_AR">
-        <property name="font">
-         <font>
-          <pointsize>12</pointsize>
-         </font>
-        </property>
-        <property name="alignment">
-         <set>Qt::AlignRight|Qt::AlignTrailing|Qt::AlignVCenter</set>
-        </property>
-        <property name="readOnly">
-         <bool>true</bool>
-        </property>
-       </widget>
-      </item>
-      <item row="16" column="2">
-       <widget class="QLineEdit" name="IVCurve_Tau">
-        <property name="font">
-         <font>
-          <pointsize>12</pointsize>
-         </font>
-        </property>
-        <property name="alignment">
-         <set>Qt::AlignRight|Qt::AlignTrailing|Qt::AlignVCenter</set>
-        </property>
-        <property name="readOnly">
-         <bool>true</bool>
+         <double>-100.000000000000000</double>
         </property>
        </widget>
       </item>
@@ -266,6 +357,16 @@
         </property>
        </widget>
       </item>
+      <item row="18" column="3">
+       <widget class="QLabel" name="label_12">
+        <property name="text">
+         <string>SS Amp</string>
+        </property>
+        <property name="alignment">
+         <set>Qt::AlignRight|Qt::AlignTrailing|Qt::AlignVCenter</set>
+        </property>
+       </widget>
+      </item>
       <item row="18" column="0">
        <widget class="QLabel" name="label_17">
         <property name="text">
@@ -277,11 +378,10 @@
        </widget>
       </item>
       <item row="18" column="2">
-       <widget class="QLineEdit" name="IVCurve_pkAmp">
-        <property name="readOnly">
-         <bool>true</bool>
-        </property>
-       </widget>
+       <widget class="QLineEdit" name="IVCurve_pkAmp"/>
+      </item>
+      <item row="18" column="5">
+       <widget class="QLineEdit" name="IVCurve_ssAmp"/>
       </item>
       <item row="8" column="4" colspan="2">
        <widget class="QComboBox" name="IVCurve_tauh_Commands">
@@ -399,7 +499,6 @@
         </property>
        </widget>
       </item>
-<<<<<<< HEAD
       <item row="1" column="0">
        <widget class="QCheckBox" name="IVCurve_showHide_lrrmp">
         <property name="font">
@@ -411,27 +510,6 @@
         <property name="layoutDirection">
          <enum>Qt::RightToLeft</enum>
         </property>
-=======
-      <item row="13" column="0">
-       <widget class="QLabel" name="label_7">
-        <property name="text">
-         <string>RMP/I&lt;sub&gt;0&lt;/sub&gt;</string>
-        </property>
-        <property name="alignment">
-         <set>Qt::AlignRight|Qt::AlignTrailing|Qt::AlignVCenter</set>
-        </property>
-       </widget>
-      </item>
-      <item row="13" column="2">
-       <widget class="QLineEdit" name="IVCurve_vrmp">
-        <property name="readOnly">
-         <bool>true</bool>
-        </property>
-       </widget>
-      </item>
-      <item row="1" column="2">
-       <widget class="QLabel" name="label">
->>>>>>> 08689744
         <property name="text">
          <string>IV:RMP</string>
         </property>
@@ -455,55 +533,16 @@
         </property>
        </widget>
       </item>
-<<<<<<< HEAD
       <item row="1" column="4" colspan="2">
        <widget class="QDoubleSpinBox" name="IVCurve_rmpTStop">
-=======
-      <item row="10" column="0" colspan="6">
-       <widget class="Line" name="line">
-        <property name="sizePolicy">
-         <sizepolicy hsizetype="Expanding" vsizetype="Fixed">
-          <horstretch>0</horstretch>
-          <verstretch>0</verstretch>
-         </sizepolicy>
-        </property>
-        <property name="orientation">
-         <enum>Qt::Horizontal</enum>
-        </property>
-       </widget>
-      </item>
-      <item row="12" column="5">
-       <widget class="QPushButton" name="IVCurve_PrintResults">
-        <property name="sizePolicy">
-         <sizepolicy hsizetype="MinimumExpanding" vsizetype="Fixed">
-          <horstretch>0</horstretch>
-          <verstretch>0</verstretch>
-         </sizepolicy>
-        </property>
-        <property name="text">
-         <string>Print</string>
-        </property>
-       </widget>
-      </item>
-      <item row="12" column="2">
-       <widget class="QPushButton" name="IVCurve_Update">
-        <property name="text">
-         <string>Update</string>
-        </property>
-       </widget>
-      </item>
-      <item row="8" column="1" colspan="2">
-       <widget class="QDoubleSpinBox" name="IVCurve_SpikeThreshold">
->>>>>>> 08689744
-        <property name="font">
-         <font>
-          <pointsize>12</pointsize>
-         </font>
-        </property>
-        <property name="alignment">
-         <set>Qt::AlignRight|Qt::AlignTrailing|Qt::AlignVCenter</set>
-        </property>
-<<<<<<< HEAD
+        <property name="font">
+         <font>
+          <pointsize>12</pointsize>
+         </font>
+        </property>
+        <property name="alignment">
+         <set>Qt::AlignRight|Qt::AlignTrailing|Qt::AlignVCenter</set>
+        </property>
         <property name="maximum">
          <double>10000.000000000000000</double>
         </property>
@@ -511,98 +550,11 @@
       </item>
       <item row="1" column="3">
        <widget class="QComboBox" name="IVCurve_RMPMode">
-=======
-        <property name="suffix">
-         <string> mV</string>
-        </property>
-        <property name="decimals">
-         <number>1</number>
-        </property>
-        <property name="minimum">
-         <double>-100.000000000000000</double>
-        </property>
-       </widget>
-      </item>
-      <item row="19" column="3" colspan="3">
-       <widget class="QPushButton" name="dbStoreBtn">
-        <property name="text">
-         <string>DB Store</string>
-        </property>
-       </widget>
-      </item>
-      <item row="13" column="3">
-       <widget class="QLabel" name="label_15">
-        <property name="text">
-         <string>&lt;!DOCTYPE HTML PUBLIC &quot;-//W3C//DTD HTML 4.0//EN&quot; &quot;http://www.w3.org/TR/REC-html40/strict.dtd&quot;&gt;
-&lt;html&gt;&lt;head&gt;&lt;meta name=&quot;qrichtext&quot; content=&quot;1&quot; /&gt;&lt;style type=&quot;text/css&quot;&gt;
-p, li { white-space: pre-wrap; }
-&lt;/style&gt;&lt;/head&gt;&lt;body style=&quot; font-family:'Lucida Grande'; font-size:12pt; font-weight:400; font-style:normal;&quot;&gt;
-&lt;p style=&quot; margin-top:0px; margin-bottom:0px; margin-left:0px; margin-right:0px; -qt-block-indent:0; text-indent:0px;&quot;&gt;&amp;tau;&lt;span style=&quot; vertical-align:sub;&quot;&gt;h&lt;/span&gt; (ms)&lt;/p&gt;&lt;/body&gt;&lt;/html&gt;</string>
-        </property>
-        <property name="alignment">
-         <set>Qt::AlignRight|Qt::AlignTrailing|Qt::AlignVCenter</set>
-        </property>
-       </widget>
-      </item>
-      <item row="13" column="5">
-       <widget class="QLineEdit" name="IVCurve_Tauh">
-        <property name="font">
-         <font>
-          <pointsize>12</pointsize>
-         </font>
-        </property>
-        <property name="alignment">
-         <set>Qt::AlignRight|Qt::AlignTrailing|Qt::AlignVCenter</set>
-        </property>
-        <property name="readOnly">
-         <bool>true</bool>
-        </property>
-       </widget>
-      </item>
-      <item row="14" column="3">
-       <widget class="QLabel" name="label_5">
-        <property name="text">
-         <string>b/a (%)</string>
-        </property>
-        <property name="alignment">
-         <set>Qt::AlignRight|Qt::AlignTrailing|Qt::AlignVCenter</set>
-        </property>
-       </widget>
-      </item>
-      <item row="14" column="5">
-       <widget class="QLineEdit" name="IVCurve_Ih_ba">
-        <property name="font">
-         <font>
-          <pointsize>12</pointsize>
-         </font>
-        </property>
-        <property name="alignment">
-         <set>Qt::AlignRight|Qt::AlignTrailing|Qt::AlignVCenter</set>
-        </property>
-        <property name="readOnly">
-         <bool>true</bool>
-        </property>
-       </widget>
-      </item>
-      <item row="16" column="3">
-       <widget class="QLabel" name="label_6">
-        <property name="text">
-         <string>F&amp;O Type</string>
-        </property>
-        <property name="alignment">
-         <set>Qt::AlignRight|Qt::AlignTrailing|Qt::AlignVCenter</set>
-        </property>
-       </widget>
-      </item>
-      <item row="16" column="5">
-       <widget class="QLineEdit" name="IVCurve_FOType">
->>>>>>> 08689744
-        <property name="font">
-         <font>
-          <pointsize>12</pointsize>
-         </font>
-        </property>
-<<<<<<< HEAD
+        <property name="font">
+         <font>
+          <pointsize>12</pointsize>
+         </font>
+        </property>
         <item>
          <property name="text">
           <string>T (s)</string>
@@ -618,45 +570,48 @@
           <string>Sp (#/s)</string>
          </property>
         </item>
-=======
-        <property name="readOnly">
-         <bool>true</bool>
-        </property>
-       </widget>
-      </item>
-      <item row="17" column="3">
-       <widget class="QLabel" name="label_12">
-        <property name="text">
-         <string>SS Amp</string>
-        </property>
-        <property name="alignment">
-         <set>Qt::AlignRight|Qt::AlignTrailing|Qt::AlignVCenter</set>
-        </property>
-       </widget>
-      </item>
-      <item row="17" column="5">
-       <widget class="QLineEdit" name="IVCurve_ssAmp">
-        <property name="readOnly">
-         <bool>true</bool>
-        </property>
-       </widget>
-      </item>
-      <item row="18" column="3">
+       </widget>
+      </item>
+      <item row="12" column="3">
+       <widget class="QPushButton" name="dbStoreBtn">
+        <property name="font">
+         <font>
+          <pointsize>12</pointsize>
+         </font>
+        </property>
+        <property name="text">
+         <string>-&gt; db</string>
+        </property>
+       </widget>
+      </item>
+      <item row="13" column="3">
        <widget class="QLabel" name="label_8">
-        <property name="text">
-         <string>Gh</string>
-        </property>
-        <property name="alignment">
-         <set>Qt::AlignRight|Qt::AlignTrailing|Qt::AlignVCenter</set>
-        </property>
-       </widget>
-      </item>
-      <item row="18" column="5">
-       <widget class="QLineEdit" name="IVCurve_Gh">
-        <property name="readOnly">
-         <bool>true</bool>
-        </property>
->>>>>>> 08689744
+        <property name="font">
+         <font>
+          <pointsize>12</pointsize>
+         </font>
+        </property>
+        <property name="text">
+         <string>gH</string>
+        </property>
+        <property name="alignment">
+         <set>Qt::AlignRight|Qt::AlignTrailing|Qt::AlignVCenter</set>
+        </property>
+       </widget>
+      </item>
+      <item row="13" column="5">
+       <widget class="QLineEdit" name="IVCurve_Gh"/>
+      </item>
+      <item row="19" column="5">
+       <widget class="QPushButton" name="IVCurve_MPLExport">
+        <property name="font">
+         <font>
+          <pointsize>11</pointsize>
+         </font>
+        </property>
+        <property name="text">
+         <string>MPL Export</string>
+        </property>
        </widget>
       </item>
      </layout>
