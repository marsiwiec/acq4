--- conflicted
+++ resolved
@@ -2,13 +2,8 @@
 
 # Form implementation generated from reading ui file './lib/analysis/modules/IVCurve/ctrlTemplate.ui'
 #
-<<<<<<< HEAD
-# Created: Fri Mar  9 11:10:20 2012
+# Created: Fri Mar  9 11:18:36 2012
 #      by: PyQt4 UI code generator 4.8.3
-=======
-# Created: Fri Feb 17 15:44:33 2012
-#      by: PyQt4 UI code generator 4.9.1
->>>>>>> 880abe02
 #
 # WARNING! All changes made in this file will be lost!
 
@@ -66,8 +61,8 @@
         font = QtGui.QFont()
         font.setFamily(_fromUtf8("Arial"))
         font.setPointSize(14)
+        font.setWeight(75)
         font.setBold(True)
-        font.setWeight(75)
         self.label_5.setFont(font)
         self.label_5.setObjectName(_fromUtf8("label_5"))
         self.gridLayout_2.addWidget(self.label_5, 0, 0, 1, 2)
@@ -109,8 +104,8 @@
         font = QtGui.QFont()
         font.setFamily(_fromUtf8("Arial"))
         font.setPointSize(14)
+        font.setWeight(75)
         font.setBold(True)
-        font.setWeight(75)
         self.label_6.setFont(font)
         self.label_6.setObjectName(_fromUtf8("label_6"))
         self.gridLayout_2.addWidget(self.label_6, 4, 0, 1, 1)
@@ -189,8 +184,8 @@
         font = QtGui.QFont()
         font.setFamily(_fromUtf8("Arial"))
         font.setPointSize(14)
+        font.setWeight(75)
         font.setBold(True)
-        font.setWeight(75)
         self.label_10.setFont(font)
         self.label_10.setObjectName(_fromUtf8("label_10"))
         self.gridLayout_2.addWidget(self.label_10, 11, 0, 1, 1)
