# -*- coding: utf-8 -*-
from DataManagerTemplate import *
from lib.modules.Module import *
from DataManager import *
import os, re, sys, time
from debug import *
import FileAnalysisView
from lib.LogWindow import LogButton, LogWindow
import FileLogView
<<<<<<< HEAD
from pyqtgraph.FileDialog import FileDialog
=======
from pyqtgraph import FileDialog
>>>>>>> 06134ffa
from lib.Manager import logMsg, logExc
from StatusBar import StatusBar



class Window(QtGui.QMainWindow):
    
    sigClosed = QtCore.Signal()
    
    def closeEvent(self, ev):
        ev.accept()
        #self.emit(QtCore.SIGNAL('closed'))
        self.sigClosed.emit()

class DataManager(Module):
    
    sigAnalysisDbChanged = QtCore.Signal()
    
    def __init__(self, manager, name, config):
        Module.__init__(self, manager, name, config)
        #self.dm = self.manager.dataManager
        self.dm = getDataManager()
        self.win = Window()
        mp = os.path.dirname(__file__)
        self.win.setWindowIcon(QtGui.QIcon(os.path.join(mp, 'icon.png')))
        self.win.dm = self  ## so embedded widgets can find the module easily
        self.ui = Ui_MainWindow()
        self.ui.setupUi(self.win)
        self.ui.analysisWidget = FileAnalysisView.FileAnalysisView(self.ui.analysisTab, self)
        self.ui.analysisTab.layout().addWidget(self.ui.analysisWidget)
        self.ui.logWidget = FileLogView.FileLogView(self.ui.logTab, self)
        self.ui.logTab.layout().addWidget(self.ui.logWidget)
        
        w = self.ui.splitter.width()
        self.ui.splitter.setSizes([int(w*0.3), int(w*0.7)])
        self.ui.logDock.hide()
        self.dialog = FileDialog()
        self.dialog.setFileMode(QtGui.QFileDialog.DirectoryOnly)
        ## Load values into GUI
        #self.model = DMModel(self.manager.getBaseDir())
        #self.ui.fileTreeView.setModel(self.model)
        self.baseDirChanged()
        self.currentDirChanged()
        self.selFile = None
        self.updateNewFolderList()
        
        
        ## Make all connections needed
        self.ui.selectDirBtn.clicked.connect(self.showFileDialog)
        self.ui.setCurrentDirBtn.clicked.connect(self.setCurrentClicked)
        self.dialog.filesSelected.connect(self.setBaseDir)
        self.manager.sigBaseDirChanged.connect(self.baseDirChanged)
        self.manager.sigCurrentDirChanged.connect(self.currentDirChanged)
        self.manager.sigConfigChanged.connect(self.updateNewFolderList)
        self.manager.sigLogDirChanged.connect(self.updateLogDir)
        self.ui.setLogDirBtn.clicked.connect(self.setLogDir)
        self.ui.newFolderList.currentIndexChanged.connect(self.newFolder)
        self.ui.fileTreeWidget.itemSelectionChanged.connect(self.fileSelectionChanged)
        #self.ui.logEntryText.returnPressed.connect(self.logEntry)
        self.ui.fileDisplayTabs.currentChanged.connect(self.tabChanged)
        self.win.sigClosed.connect(self.quit)
        self.ui.analysisWidget.sigDbChanged.connect(self.analysisDbChanged)
        
        #self.logBtn = LogButton('Log')
        self.win.setStatusBar(StatusBar())
        #self.win.statusBar().addPermanentWidget(self.logBtn)
        #self.win.statusBar().setFixedHeight(25)
        #self.win.statusBar().layout().setSpacing(0)
        self.win.show()
        
    #def hasInterface(self, interface):
        #return interface in ['DataSource']

    def updateNewFolderList(self):
        self.ui.newFolderList.clear()
        conf = self.manager.config['folderTypes']
        #print "folderTypes:", self.manager.config['folderTypes'].keys()
        self.ui.newFolderList.clear()
        self.ui.newFolderList.addItems(['New...', 'Folder'] + conf.keys())
        
    def baseDirChanged(self):
        dh = self.manager.getBaseDir()
        self.baseDir = dh
        #self.ui.baseDirText.setText(QtCore.QString(dh.name()))
        self.ui.baseDirText.setText(dh.name())
        self.ui.fileTreeWidget.setBaseDirHandle(dh)
        #self.currentDirChanged()
        
    def loadLog(self, *args, **kwargs):
        pass

    def setLogDir(self):
        d = self.selectedFile()
        if not isinstance(d, DirHandle):
            d = d.parent()
        self.manager.setLogDir(d)
        
    def updateLogDir(self, d):
        self.ui.logDirText.setText(d.name(relativeTo=self.baseDir))
    
    def setCurrentClicked(self):
        #print "click"
        handle = self.selectedFile()
        if handle is None:
            #print "no selection"
            return
        if not handle.isDir():
            handle = handle.parent()
        #dh = self.manager.dirHandle(newDir)
        self.manager.setCurrentDir(handle)

    def currentDirChanged(self, name=None, change=None, args=()):
        if change in [None, 'moved', 'renamed', 'parent']:
            newDir = self.manager.getCurrentDir()
            dirName = newDir.name(relativeTo=self.baseDir)
            self.ui.currentDirText.setText(str(dirName))
            #self.ui.logDock.setWindowTitle(QtCore.QString('Current Log - ' + dirName))
            self.ui.fileTreeWidget.setCurrentDir(newDir)
            #dirIndex = self.ui.fileTreeWidget.handleIndex(newDir)
            #self.ui.fileTreeWidget.setExpanded(dirIndex, True)
            #self.ui.fileTreeWidget.scrollTo(dirIndex)
        elif change == 'log':
            self.updateLogView(*args)
        if change == None:
            self.loadLog(self.manager.getCurrentDir(), self.ui.logView)

    #def loadLog(self, dirHandle, widget, recursive=0):
        #widget.clear()
        #log = dirHandle.readLog(recursive)
        #for line in self.logRender(log):
            #widget.append(line)
            

    def showFileDialog(self):
        self.dialog.setDirectory(self.manager.getBaseDir().name())
        self.dialog.show()

    def setBaseDir(self, dirName):
        if isinstance(dirName, list):
            if len(dirName) == 1:
                dirName = dirName[0]
            else:
                raise Exception("Caught. Please to be examined: %s" % str(dirName))
        #if dirName is None:
            #dirName = QtGui.QFileDialog.getExistingDirectory()
        #if type(dirName) is QtCore.QStringList:
        #    dirName = str(dirName[0])
            #raise Exception("Caught. Please to be examined.")
        #if type(dirName) is QtCore.QStringList:
            #dirName = str(dirName[0])
        #elif type(dirName) is QtCore.QString:
            #dirName = str(dirName)
        if dirName is None:
            return
        if os.path.isdir(dirName):
            self.manager.setBaseDir(dirName)
        else:
            raise Exception("Storage directory is invalid")
            
    def selectedFile(self):
        """Return the currently selected file"""
        items = self.ui.fileTreeWidget.selectedItems()
        if len(items) > 0:
            return items[0].handle
        else:
            return None
        #sel = list(self.ui.fileTreeWidget.selectedIndexes())
        #if len(sel) == 0:
        #    return None
        #if len(sel) == 1:
        #    index = sel[0]
        #else:
        #    raise Exception("Error - multiple items selected")
        ##print "index:", index.internalPointer()
        #if index.internalPointer() is None:
        #    return None
        #return self.model.handle(index)

    def newFolder(self):
        if self.ui.newFolderList.currentIndex() < 1:
            return
            
        ftype = str(self.ui.newFolderList.currentText())
        self.ui.newFolderList.setCurrentIndex(0)
        
        cdir = self.manager.getCurrentDir()
        if ftype == 'Folder':
            nd = cdir.mkdir('NewFolder', autoIncrement=True)
            #item = self.model.handleIndex(nd)
            self.ui.fileTreeWidget.editItem(nd)
        else:
            spec = self.manager.config['folderTypes'][ftype]
            name = time.strftime(spec['name'])
                
            ## Determine where to put the new directory
            parent = cdir
            try:
                checkDir = cdir
                for i in range(5):
                    if not checkDir.isManaged():
                        break
                    inf = checkDir.info()
                    if 'dirType' in inf and inf['dirType'] == ftype:
                        parent = checkDir.parent()
                        break
                    #else:
                        #print "dir no match:", spec, inf
                    checkDir = checkDir.parent()
            except:
                printExc("Error while deciding where to put new folder (using currentDir by default)")
            
            ## make
            nd = parent.mkdir(name, autoIncrement=True)
            
            ## Add meta-info
            info = {'dirType': ftype}
            if spec.get('experimentalUnit', False):
                info['expUnit'] = True
            nd.setInfo(info)
            
            ## set display to info
            #self.showFileInfo(nd)
            
            #index = self.model.handleIndex(nd)
            #self.ui.fileTreeView.selectionModel().select(index, QtGui.QItemSelectionModel.Clear)
            #self.ui.fileTreeView.selectionModel().select(index, QtGui.QItemSelectionModel.Select)
            self.ui.fileTreeWidget.refresh(parent)  ## fileTreeWidget waits a while before updating; force it to refresh immediately.
            self.ui.fileTreeWidget.select(nd)
            ##self.ui.fileInfo.setCurrentFile(nd)
            
        logMsg("Created new folder: %s" %nd.name(relativeTo=self.baseDir), msgType='status', importance=7)   
        self.manager.setCurrentDir(nd)


    def fileSelectionChanged(self):
        #print "file selection changed"
        if self.selFile is not None:
            #QtCore.QObject.disconnect(self.selFile, QtCore.SIGNAL('changed'), self.selectedFileAltered)
            try:
                self.selFile.sigChanged.disconnect(self.selectedFileAltered)
            except TypeError:
                pass
        
        fh = self.selectedFile()
        self.manager.currentFile = fh  ## Make this really easy to pick up from an interactive prompt.
        self.loadFile(fh)
        self.selFile = fh
        if fh is not None:
            #QtCore.QObject.connect(self.selFile, QtCore.SIGNAL('changed'), self.selectedFileAltered)
            self.selFile.sigChanged.connect(self.selectedFileAltered)
        
    def loadFile(self, fh):
        #self.ui.selectedLogView.clear()
        if fh is None:
            self.ui.fileInfo.setCurrentFile(None)
            self.ui.dataViewWidget.setCurrentFile(None)
            self.ui.logWidget.selectedFileChanged(None)
            self.ui.fileNameLabel.setText('')
        else:
            #self.ui.fileInfo.setCurrentFile(fh)
            #self.ui.dataViewWidget.setCurrentFile(fh)
            self.ui.fileNameLabel.setText(fh.name(relativeTo=self.baseDir))
            #if fh.isDir():
                #self.loadLog(fh, self.ui.selectedLogView, recursive=3)
            self.tabChanged()

    def tabChanged(self, n=None):
        if n is None:
            n = self.ui.fileDisplayTabs.currentIndex()
        fh = self.selectedFile()
        if n == 0:
            self.ui.fileInfo.setCurrentFile(fh)
        elif n == 1:
            self.ui.logWidget.selectedFileChanged(fh)
            #if fh.isDir():
                #self.loadLog(fh, self.ui.selectedLogView, recursive=3)
        elif n == 2:
            self.ui.dataViewWidget.setCurrentFile(fh)
            

    def selectedFileAltered(self, name, change, args):
        if change in ['parent', 'renamed', 'moved'] and self.selFile is not None:
            #index = self.model.handleIndex(self.selFile)
            #self.ui.fileTreeView.selectionModel().select(index, QtGui.QItemSelectionModel.Clear)
            #self.ui.fileTreeView.selectionModel().select(index, QtGui.QItemSelectionModel.Select)
            self.ui.fileTreeWidget.select(self.selFile)  ## re-select file if it has moved.
            self.ui.fileNameLabel.setText(self.selFile.name(relativeTo=self.baseDir))
        
        #self.fileSelectionChanged()
        
    #def logEntry(self):
        #text = str(self.ui.logEntryText.text())
        #cd = self.manager.getCurrentDir()
        #self.ui.logEntryText.setText('')
        #if text == '' or cd is None:
            #return
        #cd.logMsg(text, {'source': 'user'})
        
    #def updateLogView(self, *args):
        #msg = args[0]
        #self.ui.logView.append(self.logRender(msg))
        ##print "new log msg"
        
    #def logRender(self, log):
        #returnList = True
        #if type(log) is dict:
            #log = [log]
            #returnList = False
        #elif type(log) is not list:
            #raise Exception('logRender requires dict or list of dicts as argument')
            
        #lines = []
        #for msg in log:
            #t = time.strftime('%Y.%m.%d %H:%M:%S', time.localtime(msg['__timestamp__']))
            #style = 'color: #000; font-style: normal'
            #sourceStyles = {
                #'user': 'color: #008; font-style: italic'
            #}
            #if 'source' in msg and msg['source'] in sourceStyles:
                #style = sourceStyles[msg['source']]
            #parts = ["<span style='color: #888'>[%s]</span>" % t]
            #if 'subdir' in msg:
                #parts.append(msg['subdir'])
            #parts.append("<span style='%s'>%s</span>" % (style, msg['__message__']))
            #lines.append('&nbsp;&nbsp;'.join(parts))
        #if returnList:
            #return lines
        #else:
            #return lines[0]
            
    def quit(self):
        ## Silly: needed to prevent lockup on some systems.
        #print "      module quitting.."
        self.ui.fileTreeWidget.quit()
        #sip.delete(self.dialog)
        #print "      deleted dialog, calling superclass quit.."
        Module.quit(self)
        #print "      module quit done"
        #print backtrace()
        
    def currentDatabase(self):
        return self.ui.analysisWidget.currentDatabase()
        
    def analysisDbChanged(self):
        self.sigAnalysisDbChanged.emit()
        
        <|MERGE_RESOLUTION|>--- conflicted
+++ resolved
@@ -7,11 +7,7 @@
 import FileAnalysisView
 from lib.LogWindow import LogButton, LogWindow
 import FileLogView
-<<<<<<< HEAD
-from pyqtgraph.FileDialog import FileDialog
-=======
 from pyqtgraph import FileDialog
->>>>>>> 06134ffa
 from lib.Manager import logMsg, logExc
 from StatusBar import StatusBar
 
