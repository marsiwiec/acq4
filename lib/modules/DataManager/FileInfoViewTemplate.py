# -*- coding: utf-8 -*-

# Form implementation generated from reading ui file './lib/modules/DataManager/FileInfoViewTemplate.ui'
#
<<<<<<< HEAD
# Created: Fri Mar  9 11:10:26 2012
#      by: PyQt4 UI code generator 4.8.3
=======
# Created: Fri Feb 17 15:44:38 2012
#      by: PyQt4 UI code generator 4.9.1
>>>>>>> 880abe02
#
# WARNING! All changes made in this file will be lost!

from PyQt4 import QtCore, QtGui

try:
    _fromUtf8 = QtCore.QString.fromUtf8
except AttributeError:
    _fromUtf8 = lambda s: s

class Ui_Form(object):
    def setupUi(self, Form):
        Form.setObjectName(_fromUtf8("Form"))
        Form.resize(400, 300)
        self.verticalLayout = QtGui.QVBoxLayout(Form)
        self.verticalLayout.setSpacing(0)
        self.verticalLayout.setMargin(0)
        self.verticalLayout.setObjectName(_fromUtf8("verticalLayout"))
        self.scrollArea = QtGui.QScrollArea(Form)
        self.scrollArea.setHorizontalScrollBarPolicy(QtCore.Qt.ScrollBarAlwaysOff)
        self.scrollArea.setWidgetResizable(True)
        self.scrollArea.setObjectName(_fromUtf8("scrollArea"))
        self.scrollAreaWidgetContents = QtGui.QWidget()
        self.scrollAreaWidgetContents.setGeometry(QtCore.QRect(0, 0, 398, 298))
        self.scrollAreaWidgetContents.setObjectName(_fromUtf8("scrollAreaWidgetContents"))
        self.formLayout_2 = QtGui.QFormLayout(self.scrollAreaWidgetContents)
        self.formLayout_2.setFieldGrowthPolicy(QtGui.QFormLayout.ExpandingFieldsGrow)
        self.formLayout_2.setMargin(0)
        self.formLayout_2.setHorizontalSpacing(10)
        self.formLayout_2.setVerticalSpacing(0)
        self.formLayout_2.setObjectName(_fromUtf8("formLayout_2"))
        self.scrollArea.setWidget(self.scrollAreaWidgetContents)
        self.verticalLayout.addWidget(self.scrollArea)

        self.retranslateUi(Form)
        QtCore.QMetaObject.connectSlotsByName(Form)

    def retranslateUi(self, Form):
        Form.setWindowTitle(QtGui.QApplication.translate("Form", "Form", None, QtGui.QApplication.UnicodeUTF8))
<|MERGE_RESOLUTION|>--- conflicted
+++ resolved
@@ -2,13 +2,8 @@
 
 # Form implementation generated from reading ui file './lib/modules/DataManager/FileInfoViewTemplate.ui'
 #
-<<<<<<< HEAD
-# Created: Fri Mar  9 11:10:26 2012
+# Created: Fri Mar  9 11:18:42 2012
 #      by: PyQt4 UI code generator 4.8.3
-=======
-# Created: Fri Feb 17 15:44:38 2012
-#      by: PyQt4 UI code generator 4.9.1
->>>>>>> 880abe02
 #
 # WARNING! All changes made in this file will be lost!
 
