--- conflicted
+++ resolved
@@ -1,16 +1,9 @@
 # -*- coding: utf-8 -*-
 
-<<<<<<< HEAD
 # Form implementation generated from reading ui file './lib/modules/Camera/CameraTemplate.ui'
 #
-# Created: Fri Mar  9 11:18:41 2012
+# Created: Wed Apr 18 12:58:57 2012
 #      by: PyQt4 UI code generator 4.8.3
-=======
-# Form implementation generated from reading ui file 'CameraTemplate.ui'
-#
-# Created: Sun Apr  1 12:41:59 2012
-#      by: PyQt4 UI code generator 4.8.5
->>>>>>> f0968d35
 #
 # WARNING! All changes made in this file will be lost!
 
@@ -25,10 +18,6 @@
     def setupUi(self, MainWindow):
         MainWindow.setObjectName(_fromUtf8("MainWindow"))
         MainWindow.resize(1051, 877)
-<<<<<<< HEAD
-=======
-        MainWindow.setWindowTitle(QtGui.QApplication.translate("MainWindow", "Camera", None, QtGui.QApplication.UnicodeUTF8))
->>>>>>> f0968d35
         self.centralwidget = QtGui.QWidget(MainWindow)
         self.centralwidget.setObjectName(_fromUtf8("centralwidget"))
         self.horizontalLayout_3 = QtGui.QHBoxLayout(self.centralwidget)
@@ -49,10 +38,6 @@
         sizePolicy.setHeightForWidth(self.dockWidget.sizePolicy().hasHeightForWidth())
         self.dockWidget.setSizePolicy(sizePolicy)
         self.dockWidget.setFeatures(QtGui.QDockWidget.DockWidgetFloatable|QtGui.QDockWidget.DockWidgetMovable|QtGui.QDockWidget.DockWidgetVerticalTitleBar)
-<<<<<<< HEAD
-=======
-        self.dockWidget.setWindowTitle(QtGui.QApplication.translate("MainWindow", "Camera", None, QtGui.QApplication.UnicodeUTF8))
->>>>>>> f0968d35
         self.dockWidget.setObjectName(_fromUtf8("dockWidget"))
         self.dockWidgetContents = QtGui.QWidget()
         self.dockWidgetContents.setObjectName(_fromUtf8("dockWidgetContents"))
@@ -61,47 +46,19 @@
         self.horizontalLayout_5 = QtGui.QHBoxLayout()
         self.horizontalLayout_5.setObjectName(_fromUtf8("horizontalLayout_5"))
         self.btnAcquire = QtGui.QPushButton(self.dockWidgetContents)
-<<<<<<< HEAD
-=======
-        self.btnAcquire.setToolTip(QtGui.QApplication.translate("MainWindow", "Start/stop camera acquisition.\n"
-"In general, this can just stay on always.", None, QtGui.QApplication.UnicodeUTF8))
-        self.btnAcquire.setText(QtGui.QApplication.translate("MainWindow", "Acquire", None, QtGui.QApplication.UnicodeUTF8))
->>>>>>> f0968d35
         self.btnAcquire.setCheckable(True)
         self.btnAcquire.setObjectName(_fromUtf8("btnAcquire"))
         self.horizontalLayout_5.addWidget(self.btnAcquire)
         self.btnSnap = FeedbackButton(self.dockWidgetContents)
-<<<<<<< HEAD
-=======
-        self.btnSnap.setToolTip(QtGui.QApplication.translate("MainWindow", "<!DOCTYPE HTML PUBLIC \"-//W3C//DTD HTML 4.0//EN\" \"http://www.w3.org/TR/REC-html40/strict.dtd\">\n"
-"<html><head><meta name=\"qrichtext\" content=\"1\" /><style type=\"text/css\">\n"
-"p, li { white-space: pre-wrap; }\n"
-"</style></head><body style=\" font-family:\'MS Shell Dlg 2\'; font-size:8.25pt; font-weight:400; font-style:normal;\">\n"
-"<p style=\" margin-top:0px; margin-bottom:0px; margin-left:0px; margin-right:0px; -qt-block-indent:0; text-indent:0px;\"><span style=\" font-size:8pt;\">Record a single frame. </span></p>\n"
-"<p style=\" margin-top:0px; margin-bottom:0px; margin-left:0px; margin-right:0px; -qt-block-indent:0; text-indent:0px;\"><span style=\" font-size:8pt;\">Image is written to the current storage directory set in </span></p>\n"
-"<p style=\" margin-top:0px; margin-bottom:0px; margin-left:0px; margin-right:0px; -qt-block-indent:0; text-indent:0px;\"><span style=\" font-size:8pt;\">the data manager window.</span></p></body></html>", None, QtGui.QApplication.UnicodeUTF8))
-        self.btnSnap.setText(QtGui.QApplication.translate("MainWindow", "Snap", None, QtGui.QApplication.UnicodeUTF8))
->>>>>>> f0968d35
         self.btnSnap.setObjectName(_fromUtf8("btnSnap"))
         self.horizontalLayout_5.addWidget(self.btnSnap)
         self.btnRecord = QtGui.QPushButton(self.dockWidgetContents)
         self.btnRecord.setEnabled(True)
-<<<<<<< HEAD
-=======
-        self.btnRecord.setToolTip(QtGui.QApplication.translate("MainWindow", "Start/stop recording frames as they are acquired. \n"
-"Frames are written to the current storage directory set in \n"
-"the data manager window.", None, QtGui.QApplication.UnicodeUTF8))
-        self.btnRecord.setText(QtGui.QApplication.translate("MainWindow", "Record", None, QtGui.QApplication.UnicodeUTF8))
->>>>>>> f0968d35
         self.btnRecord.setCheckable(True)
         self.btnRecord.setFlat(False)
         self.btnRecord.setObjectName(_fromUtf8("btnRecord"))
         self.horizontalLayout_5.addWidget(self.btnRecord)
         self.recordXframesCheck = QtGui.QCheckBox(self.dockWidgetContents)
-<<<<<<< HEAD
-=======
-        self.recordXframesCheck.setText(QtGui.QApplication.translate("MainWindow", "Stop recording after", None, QtGui.QApplication.UnicodeUTF8))
->>>>>>> f0968d35
         self.recordXframesCheck.setObjectName(_fromUtf8("recordXframesCheck"))
         self.horizontalLayout_5.addWidget(self.recordXframesCheck)
         self.horizontalLayout_4 = QtGui.QHBoxLayout()
@@ -110,19 +67,11 @@
         self.recordXframesSpin.setEnabled(True)
         self.recordXframesSpin.setMinimum(1)
         self.recordXframesSpin.setMaximum(1000000)
-<<<<<<< HEAD
         self.recordXframesSpin.setProperty(_fromUtf8("value"), 100)
-=======
-        self.recordXframesSpin.setProperty("value", 100)
->>>>>>> f0968d35
         self.recordXframesSpin.setObjectName(_fromUtf8("recordXframesSpin"))
         self.horizontalLayout_4.addWidget(self.recordXframesSpin)
         self.framesLabel = QtGui.QLabel(self.dockWidgetContents)
         self.framesLabel.setEnabled(True)
-<<<<<<< HEAD
-=======
-        self.framesLabel.setText(QtGui.QApplication.translate("MainWindow", "frames.", None, QtGui.QApplication.UnicodeUTF8))
->>>>>>> f0968d35
         self.framesLabel.setObjectName(_fromUtf8("framesLabel"))
         self.horizontalLayout_4.addWidget(self.framesLabel)
         self.horizontalLayout_5.addLayout(self.horizontalLayout_4)
@@ -133,36 +82,19 @@
         self.hboxlayout.setSpacing(6)
         self.hboxlayout.setObjectName(_fromUtf8("hboxlayout"))
         self.label_2 = QtGui.QLabel(self.dockWidgetContents)
-<<<<<<< HEAD
-=======
-        self.label_2.setText(QtGui.QApplication.translate("MainWindow", "Binning", None, QtGui.QApplication.UnicodeUTF8))
->>>>>>> f0968d35
         self.label_2.setObjectName(_fromUtf8("label_2"))
         self.hboxlayout.addWidget(self.label_2)
         self.binningCombo = QtGui.QComboBox(self.dockWidgetContents)
         self.binningCombo.setObjectName(_fromUtf8("binningCombo"))
         self.hboxlayout.addWidget(self.binningCombo)
         self.label_3 = QtGui.QLabel(self.dockWidgetContents)
-<<<<<<< HEAD
-=======
-        self.label_3.setText(QtGui.QApplication.translate("MainWindow", "Exposure", None, QtGui.QApplication.UnicodeUTF8))
->>>>>>> f0968d35
         self.label_3.setObjectName(_fromUtf8("label_3"))
         self.hboxlayout.addWidget(self.label_3)
         self.spinExposure = SpinBox(self.dockWidgetContents)
         self.spinExposure.setMinimumSize(QtCore.QSize(80, 0))
-<<<<<<< HEAD
         self.spinExposure.setObjectName(_fromUtf8("spinExposure"))
         self.hboxlayout.addWidget(self.spinExposure)
         self.btnFullFrame = QtGui.QPushButton(self.dockWidgetContents)
-=======
-        self.spinExposure.setToolTip(QtGui.QApplication.translate("MainWindow", "Sets the exposure time for each frame.", None, QtGui.QApplication.UnicodeUTF8))
-        self.spinExposure.setObjectName(_fromUtf8("spinExposure"))
-        self.hboxlayout.addWidget(self.spinExposure)
-        self.btnFullFrame = QtGui.QPushButton(self.dockWidgetContents)
-        self.btnFullFrame.setToolTip(QtGui.QApplication.translate("MainWindow", "Set the region of interest to the maximum possible area.", None, QtGui.QApplication.UnicodeUTF8))
-        self.btnFullFrame.setText(QtGui.QApplication.translate("MainWindow", "Full Frame", None, QtGui.QApplication.UnicodeUTF8))
->>>>>>> f0968d35
         self.btnFullFrame.setObjectName(_fromUtf8("btnFullFrame"))
         self.hboxlayout.addWidget(self.btnFullFrame)
         spacerItem1 = QtGui.QSpacerItem(40, 20, QtGui.QSizePolicy.Expanding, QtGui.QSizePolicy.Minimum)
@@ -177,10 +109,6 @@
         sizePolicy.setHeightForWidth(self.dockWidget_2.sizePolicy().hasHeightForWidth())
         self.dockWidget_2.setSizePolicy(sizePolicy)
         self.dockWidget_2.setFeatures(QtGui.QDockWidget.DockWidgetFloatable|QtGui.QDockWidget.DockWidgetMovable)
-<<<<<<< HEAD
-=======
-        self.dockWidget_2.setWindowTitle(QtGui.QApplication.translate("MainWindow", "Display Gain", None, QtGui.QApplication.UnicodeUTF8))
->>>>>>> f0968d35
         self.dockWidget_2.setObjectName(_fromUtf8("dockWidget_2"))
         self.dockWidgetContents_2 = QtGui.QWidget()
         sizePolicy = QtGui.QSizePolicy(QtGui.QSizePolicy.Preferred, QtGui.QSizePolicy.Preferred)
@@ -200,15 +128,6 @@
         self.hboxlayout1.addWidget(self.histogram)
         self.vboxlayout.addLayout(self.hboxlayout1)
         self.btnAutoGain = QtGui.QPushButton(self.dockWidgetContents_2)
-<<<<<<< HEAD
-=======
-        self.btnAutoGain.setToolTip(QtGui.QApplication.translate("MainWindow", "Determines the behavior of the white/black level sliders.\n"
-"When enabled, the sliders maximum and minimum values are set\n"
-"to the maximum and minimum intensity values in the image.\n"
-"When disabled, the minimum is 0 and the maximum is the largest \n"
-"possible intensity given the bit depth of the camera.", None, QtGui.QApplication.UnicodeUTF8))
-        self.btnAutoGain.setText(QtGui.QApplication.translate("MainWindow", "Auto Gain", None, QtGui.QApplication.UnicodeUTF8))
->>>>>>> f0968d35
         self.btnAutoGain.setCheckable(True)
         self.btnAutoGain.setChecked(False)
         self.btnAutoGain.setObjectName(_fromUtf8("btnAutoGain"))
@@ -218,40 +137,18 @@
         self.gridlayout.setVerticalSpacing(0)
         self.gridlayout.setObjectName(_fromUtf8("gridlayout"))
         self.label_6 = QtGui.QLabel(self.dockWidgetContents_2)
-<<<<<<< HEAD
-=======
-        self.label_6.setText(QtGui.QApplication.translate("MainWindow", "Slow", None, QtGui.QApplication.UnicodeUTF8))
->>>>>>> f0968d35
         self.label_6.setAlignment(QtCore.Qt.AlignRight|QtCore.Qt.AlignTrailing|QtCore.Qt.AlignVCenter)
         self.label_6.setObjectName(_fromUtf8("label_6"))
         self.gridlayout.addWidget(self.label_6, 0, 0, 1, 1)
         self.spinAutoGainSpeed = QtGui.QDoubleSpinBox(self.dockWidgetContents_2)
-<<<<<<< HEAD
         self.spinAutoGainSpeed.setProperty(_fromUtf8("value"), 2.0)
         self.spinAutoGainSpeed.setObjectName(_fromUtf8("spinAutoGainSpeed"))
         self.gridlayout.addWidget(self.spinAutoGainSpeed, 0, 1, 1, 1)
         self.label_8 = QtGui.QLabel(self.dockWidgetContents_2)
-=======
-        self.spinAutoGainSpeed.setToolTip(QtGui.QApplication.translate("MainWindow", "Smooths out the auto gain control, prevents very\n"
-"brief flashes from affecting the gain. Larger values\n"
-"indicate more smoothing.\n"
-"", None, QtGui.QApplication.UnicodeUTF8))
-        self.spinAutoGainSpeed.setProperty("value", 2.0)
-        self.spinAutoGainSpeed.setObjectName(_fromUtf8("spinAutoGainSpeed"))
-        self.gridlayout.addWidget(self.spinAutoGainSpeed, 0, 1, 1, 1)
-        self.label_8 = QtGui.QLabel(self.dockWidgetContents_2)
-        self.label_8.setText(QtGui.QApplication.translate("MainWindow", "Center Weight", None, QtGui.QApplication.UnicodeUTF8))
->>>>>>> f0968d35
         self.label_8.setAlignment(QtCore.Qt.AlignRight|QtCore.Qt.AlignTrailing|QtCore.Qt.AlignVCenter)
         self.label_8.setObjectName(_fromUtf8("label_8"))
         self.gridlayout.addWidget(self.label_8, 1, 0, 1, 1)
         self.spinAutoGainCenterWeight = QtGui.QDoubleSpinBox(self.dockWidgetContents_2)
-<<<<<<< HEAD
-=======
-        self.spinAutoGainCenterWeight.setToolTip(QtGui.QApplication.translate("MainWindow", "Weights the auto gain measurement to the center 1/3 of\n"
-"the frame when set to 1.0. A value of 0.0 meters from \n"
-"the entire frame.", None, QtGui.QApplication.UnicodeUTF8))
->>>>>>> f0968d35
         self.spinAutoGainCenterWeight.setMaximum(1.0)
         self.spinAutoGainCenterWeight.setSingleStep(0.1)
         self.spinAutoGainCenterWeight.setObjectName(_fromUtf8("spinAutoGainCenterWeight"))
@@ -261,10 +158,6 @@
         MainWindow.addDockWidget(QtCore.Qt.DockWidgetArea(2), self.dockWidget_2)
         self.dockWidget_4 = QtGui.QDockWidget(MainWindow)
         self.dockWidget_4.setFeatures(QtGui.QDockWidget.DockWidgetFloatable|QtGui.QDockWidget.DockWidgetMovable|QtGui.QDockWidget.DockWidgetVerticalTitleBar)
-<<<<<<< HEAD
-=======
-        self.dockWidget_4.setWindowTitle(QtGui.QApplication.translate("MainWindow", "Plots", None, QtGui.QApplication.UnicodeUTF8))
->>>>>>> f0968d35
         self.dockWidget_4.setObjectName(_fromUtf8("dockWidget_4"))
         self.dockWidgetContents_4 = QtGui.QWidget()
         sizePolicy = QtGui.QSizePolicy(QtGui.QSizePolicy.Expanding, QtGui.QSizePolicy.Expanding)
@@ -281,7 +174,6 @@
         self.gridLayout.setSpacing(0)
         self.gridLayout.setObjectName(_fromUtf8("gridLayout"))
         self.checkEnableROIs = QtGui.QCheckBox(self.dockWidgetContents_4)
-<<<<<<< HEAD
         self.checkEnableROIs.setObjectName(_fromUtf8("checkEnableROIs"))
         self.gridLayout.addWidget(self.checkEnableROIs, 0, 0, 1, 2)
         self.label_7 = QtGui.QLabel(self.dockWidgetContents_4)
@@ -290,40 +182,14 @@
         self.spinROITime = QtGui.QDoubleSpinBox(self.dockWidgetContents_4)
         self.spinROITime.setSingleStep(0.1)
         self.spinROITime.setProperty(_fromUtf8("value"), 5.0)
-=======
-        self.checkEnableROIs.setToolTip(QtGui.QApplication.translate("MainWindow", "Enables online calculation/plotting for ROIs.\n"
-"ROIs can be still be used as position markers \n"
-"if this box is unchecked.", None, QtGui.QApplication.UnicodeUTF8))
-        self.checkEnableROIs.setText(QtGui.QApplication.translate("MainWindow", "Enable ROIs", None, QtGui.QApplication.UnicodeUTF8))
-        self.checkEnableROIs.setObjectName(_fromUtf8("checkEnableROIs"))
-        self.gridLayout.addWidget(self.checkEnableROIs, 0, 0, 1, 2)
-        self.label_7 = QtGui.QLabel(self.dockWidgetContents_4)
-        self.label_7.setText(QtGui.QApplication.translate("MainWindow", "Time:", None, QtGui.QApplication.UnicodeUTF8))
-        self.label_7.setObjectName(_fromUtf8("label_7"))
-        self.gridLayout.addWidget(self.label_7, 5, 0, 1, 1)
-        self.spinROITime = QtGui.QDoubleSpinBox(self.dockWidgetContents_4)
-        self.spinROITime.setToolTip(QtGui.QApplication.translate("MainWindow", "Sets the amount of time that ROI data is displayed in the plot.", None, QtGui.QApplication.UnicodeUTF8))
-        self.spinROITime.setSingleStep(0.1)
-        self.spinROITime.setProperty("value", 5.0)
->>>>>>> f0968d35
         self.spinROITime.setObjectName(_fromUtf8("spinROITime"))
         self.gridLayout.addWidget(self.spinROITime, 5, 1, 1, 1)
         spacerItem2 = QtGui.QSpacerItem(88, 17, QtGui.QSizePolicy.Minimum, QtGui.QSizePolicy.Expanding)
         self.gridLayout.addItem(spacerItem2, 6, 0, 1, 2)
         self.btnAddROI = QtGui.QPushButton(self.dockWidgetContents_4)
-<<<<<<< HEAD
         self.btnAddROI.setObjectName(_fromUtf8("btnAddROI"))
         self.gridLayout.addWidget(self.btnAddROI, 1, 0, 1, 1)
         self.btnClearROIs = QtGui.QPushButton(self.dockWidgetContents_4)
-=======
-        self.btnAddROI.setToolTip(QtGui.QApplication.translate("MainWindow", "Adds an ROI to the canvas.", None, QtGui.QApplication.UnicodeUTF8))
-        self.btnAddROI.setText(QtGui.QApplication.translate("MainWindow", "Add", None, QtGui.QApplication.UnicodeUTF8))
-        self.btnAddROI.setObjectName(_fromUtf8("btnAddROI"))
-        self.gridLayout.addWidget(self.btnAddROI, 1, 0, 1, 1)
-        self.btnClearROIs = QtGui.QPushButton(self.dockWidgetContents_4)
-        self.btnClearROIs.setToolTip(QtGui.QApplication.translate("MainWindow", "Clears all ROIs from the canvas.", None, QtGui.QApplication.UnicodeUTF8))
-        self.btnClearROIs.setText(QtGui.QApplication.translate("MainWindow", "Clear", None, QtGui.QApplication.UnicodeUTF8))
->>>>>>> f0968d35
         self.btnClearROIs.setObjectName(_fromUtf8("btnClearROIs"))
         self.gridLayout.addWidget(self.btnClearROIs, 1, 1, 1, 1)
         self.horizontalLayout.addLayout(self.gridLayout)
@@ -340,10 +206,6 @@
         self.dockWidget_5 = QtGui.QDockWidget(MainWindow)
         self.dockWidget_5.setFloating(False)
         self.dockWidget_5.setFeatures(QtGui.QDockWidget.DockWidgetFloatable|QtGui.QDockWidget.DockWidgetMovable)
-<<<<<<< HEAD
-=======
-        self.dockWidget_5.setWindowTitle(QtGui.QApplication.translate("MainWindow", "Persistent Frames", None, QtGui.QApplication.UnicodeUTF8))
->>>>>>> f0968d35
         self.dockWidget_5.setObjectName(_fromUtf8("dockWidget_5"))
         self.dockWidgetContents_5 = QtGui.QWidget()
         sizePolicy = QtGui.QSizePolicy(QtGui.QSizePolicy.Preferred, QtGui.QSizePolicy.Preferred)
@@ -357,20 +219,9 @@
         self.horizontalLayout_2.setMargin(0)
         self.horizontalLayout_2.setObjectName(_fromUtf8("horizontalLayout_2"))
         self.addFrameBtn = FeedbackButton(self.dockWidgetContents_5)
-<<<<<<< HEAD
         self.addFrameBtn.setObjectName(_fromUtf8("addFrameBtn"))
         self.horizontalLayout_2.addWidget(self.addFrameBtn)
         self.clearFramesBtn = QtGui.QPushButton(self.dockWidgetContents_5)
-=======
-        self.addFrameBtn.setToolTip(QtGui.QApplication.translate("MainWindow", "Adds the current camera image to the canvas.\n"
-"", None, QtGui.QApplication.UnicodeUTF8))
-        self.addFrameBtn.setText(QtGui.QApplication.translate("MainWindow", "Add", None, QtGui.QApplication.UnicodeUTF8))
-        self.addFrameBtn.setObjectName(_fromUtf8("addFrameBtn"))
-        self.horizontalLayout_2.addWidget(self.addFrameBtn)
-        self.clearFramesBtn = QtGui.QPushButton(self.dockWidgetContents_5)
-        self.clearFramesBtn.setToolTip(QtGui.QApplication.translate("MainWindow", "Clears all images from the canvas.", None, QtGui.QApplication.UnicodeUTF8))
-        self.clearFramesBtn.setText(QtGui.QApplication.translate("MainWindow", "Clear", None, QtGui.QApplication.UnicodeUTF8))
->>>>>>> f0968d35
         self.clearFramesBtn.setObjectName(_fromUtf8("clearFramesBtn"))
         self.horizontalLayout_2.addWidget(self.clearFramesBtn)
         self.dockWidget_5.setWidget(self.dockWidgetContents_5)
@@ -378,10 +229,6 @@
         self.dockWidget_3 = QtGui.QDockWidget(MainWindow)
         self.dockWidget_3.setFloating(False)
         self.dockWidget_3.setFeatures(QtGui.QDockWidget.DockWidgetFloatable|QtGui.QDockWidget.DockWidgetMovable)
-<<<<<<< HEAD
-=======
-        self.dockWidget_3.setWindowTitle(QtGui.QApplication.translate("MainWindow", "Background Subtraction", None, QtGui.QApplication.UnicodeUTF8))
->>>>>>> f0968d35
         self.dockWidget_3.setObjectName(_fromUtf8("dockWidget_3"))
         self.dockWidgetContents_3 = QtGui.QWidget()
         sizePolicy = QtGui.QSizePolicy(QtGui.QSizePolicy.Preferred, QtGui.QSizePolicy.Preferred)
@@ -394,56 +241,43 @@
         self.gridLayout_3.setMargin(0)
         self.gridLayout_3.setSpacing(0)
         self.gridLayout_3.setObjectName(_fromUtf8("gridLayout_3"))
-<<<<<<< HEAD
-        self.frame_2 = QtGui.QFrame(self.dockWidgetContents_3)
-        self.frame_2.setFrameShape(QtGui.QFrame.StyledPanel)
-        self.frame_2.setFrameShadow(QtGui.QFrame.Raised)
-        self.frame_2.setObjectName(_fromUtf8("frame_2"))
-        self.hboxlayout2 = QtGui.QHBoxLayout(self.frame_2)
-        self.hboxlayout2.setSpacing(0)
-        self.hboxlayout2.setMargin(0)
-        self.hboxlayout2.setObjectName(_fromUtf8("hboxlayout2"))
-        self.gridLayout_3.addWidget(self.frame_2, 0, 0, 1, 1)
         self.label_4 = QtGui.QLabel(self.dockWidgetContents_3)
         self.label_4.setAlignment(QtCore.Qt.AlignRight|QtCore.Qt.AlignTrailing|QtCore.Qt.AlignVCenter)
         self.label_4.setObjectName(_fromUtf8("label_4"))
-        self.gridLayout_3.addWidget(self.label_4, 2, 0, 1, 1)
-        self.frame_3 = QtGui.QFrame(self.dockWidgetContents_3)
-        self.frame_3.setFrameShape(QtGui.QFrame.StyledPanel)
-        self.frame_3.setFrameShadow(QtGui.QFrame.Raised)
-        self.frame_3.setObjectName(_fromUtf8("frame_3"))
-        self.hboxlayout3 = QtGui.QHBoxLayout(self.frame_3)
-        self.hboxlayout3.setSpacing(2)
-        self.hboxlayout3.setMargin(0)
-        self.hboxlayout3.setObjectName(_fromUtf8("hboxlayout3"))
-        self.label_5 = QtGui.QLabel(self.frame_3)
-        self.label_5.setAlignment(QtCore.Qt.AlignRight|QtCore.Qt.AlignTrailing|QtCore.Qt.AlignVCenter)
-        self.label_5.setObjectName(_fromUtf8("label_5"))
-        self.hboxlayout3.addWidget(self.label_5)
-        self.bgBlurSpin = QtGui.QDoubleSpinBox(self.frame_3)
-        self.bgBlurSpin.setProperty(_fromUtf8("value"), 0.0)
-        self.bgBlurSpin.setObjectName(_fromUtf8("bgBlurSpin"))
-        self.hboxlayout3.addWidget(self.bgBlurSpin)
-        self.gridLayout_3.addWidget(self.frame_3, 4, 0, 1, 4)
+        self.gridLayout_3.addWidget(self.label_4, 1, 0, 1, 1)
         spacerItem3 = QtGui.QSpacerItem(20, 40, QtGui.QSizePolicy.Minimum, QtGui.QSizePolicy.Expanding)
         self.gridLayout_3.addItem(spacerItem3, 6, 1, 1, 1)
         self.contAvgBgCheck = QtGui.QCheckBox(self.dockWidgetContents_3)
         self.contAvgBgCheck.setObjectName(_fromUtf8("contAvgBgCheck"))
-        self.gridLayout_3.addWidget(self.contAvgBgCheck, 3, 0, 1, 4)
+        self.gridLayout_3.addWidget(self.contAvgBgCheck, 2, 0, 1, 4)
         self.bgTimeSpin = QtGui.QDoubleSpinBox(self.dockWidgetContents_3)
         self.bgTimeSpin.setDecimals(1)
         self.bgTimeSpin.setSingleStep(1.0)
-        self.bgTimeSpin.setProperty(_fromUtf8("value"), 5.0)
+        self.bgTimeSpin.setProperty(_fromUtf8("value"), 3.0)
         self.bgTimeSpin.setObjectName(_fromUtf8("bgTimeSpin"))
-        self.gridLayout_3.addWidget(self.bgTimeSpin, 2, 2, 1, 2)
+        self.gridLayout_3.addWidget(self.bgTimeSpin, 1, 2, 1, 2)
         self.collectBgBtn = QtGui.QPushButton(self.dockWidgetContents_3)
         self.collectBgBtn.setCheckable(True)
         self.collectBgBtn.setObjectName(_fromUtf8("collectBgBtn"))
-        self.gridLayout_3.addWidget(self.collectBgBtn, 1, 0, 1, 4)
+        self.gridLayout_3.addWidget(self.collectBgBtn, 0, 0, 1, 4)
         self.divideBgBtn = QtGui.QPushButton(self.dockWidgetContents_3)
         self.divideBgBtn.setCheckable(True)
+        self.divideBgBtn.setAutoExclusive(False)
         self.divideBgBtn.setObjectName(_fromUtf8("divideBgBtn"))
         self.gridLayout_3.addWidget(self.divideBgBtn, 5, 0, 1, 4)
+        self.label_5 = QtGui.QLabel(self.dockWidgetContents_3)
+        self.label_5.setAlignment(QtCore.Qt.AlignRight|QtCore.Qt.AlignTrailing|QtCore.Qt.AlignVCenter)
+        self.label_5.setObjectName(_fromUtf8("label_5"))
+        self.gridLayout_3.addWidget(self.label_5, 3, 0, 1, 1)
+        self.bgBlurSpin = QtGui.QDoubleSpinBox(self.dockWidgetContents_3)
+        self.bgBlurSpin.setProperty(_fromUtf8("value"), 0.0)
+        self.bgBlurSpin.setObjectName(_fromUtf8("bgBlurSpin"))
+        self.gridLayout_3.addWidget(self.bgBlurSpin, 3, 2, 1, 2)
+        self.subtractBgBtn = QtGui.QPushButton(self.dockWidgetContents_3)
+        self.subtractBgBtn.setCheckable(True)
+        self.subtractBgBtn.setAutoExclusive(False)
+        self.subtractBgBtn.setObjectName(_fromUtf8("subtractBgBtn"))
+        self.gridLayout_3.addWidget(self.subtractBgBtn, 4, 0, 1, 4)
         self.dockWidget_3.setWidget(self.dockWidgetContents_3)
         MainWindow.addDockWidget(QtCore.Qt.DockWidgetArea(2), self.dockWidget_3)
 
@@ -510,56 +344,6 @@
         self.clearFramesBtn.setText(QtGui.QApplication.translate("MainWindow", "Clear", None, QtGui.QApplication.UnicodeUTF8))
         self.dockWidget_3.setWindowTitle(QtGui.QApplication.translate("MainWindow", "Background Subtraction", None, QtGui.QApplication.UnicodeUTF8))
         self.label_4.setText(QtGui.QApplication.translate("MainWindow", "Average", None, QtGui.QApplication.UnicodeUTF8))
-        self.label_5.setText(QtGui.QApplication.translate("MainWindow", "Blur Background.", None, QtGui.QApplication.UnicodeUTF8))
-=======
-        self.label_4 = QtGui.QLabel(self.dockWidgetContents_3)
-        self.label_4.setText(QtGui.QApplication.translate("MainWindow", "Average", None, QtGui.QApplication.UnicodeUTF8))
-        self.label_4.setAlignment(QtCore.Qt.AlignRight|QtCore.Qt.AlignTrailing|QtCore.Qt.AlignVCenter)
-        self.label_4.setObjectName(_fromUtf8("label_4"))
-        self.gridLayout_3.addWidget(self.label_4, 1, 0, 1, 1)
-        spacerItem3 = QtGui.QSpacerItem(20, 40, QtGui.QSizePolicy.Minimum, QtGui.QSizePolicy.Expanding)
-        self.gridLayout_3.addItem(spacerItem3, 6, 1, 1, 1)
-        self.contAvgBgCheck = QtGui.QCheckBox(self.dockWidgetContents_3)
-        self.contAvgBgCheck.setText(QtGui.QApplication.translate("MainWindow", "Continuous Average", None, QtGui.QApplication.UnicodeUTF8))
-        self.contAvgBgCheck.setObjectName(_fromUtf8("contAvgBgCheck"))
-        self.gridLayout_3.addWidget(self.contAvgBgCheck, 2, 0, 1, 4)
-        self.bgTimeSpin = QtGui.QDoubleSpinBox(self.dockWidgetContents_3)
-        self.bgTimeSpin.setToolTip(QtGui.QApplication.translate("MainWindow", "Sets the approximate number of frames to be averaged for\n"
-"background division.", None, QtGui.QApplication.UnicodeUTF8))
-        self.bgTimeSpin.setSuffix(QtGui.QApplication.translate("MainWindow", " s", None, QtGui.QApplication.UnicodeUTF8))
-        self.bgTimeSpin.setDecimals(1)
-        self.bgTimeSpin.setSingleStep(1.0)
-        self.bgTimeSpin.setProperty("value", 3.0)
-        self.bgTimeSpin.setObjectName(_fromUtf8("bgTimeSpin"))
-        self.gridLayout_3.addWidget(self.bgTimeSpin, 1, 2, 1, 2)
-        self.collectBgBtn = QtGui.QPushButton(self.dockWidgetContents_3)
-        self.collectBgBtn.setText(QtGui.QApplication.translate("MainWindow", "Collect Background", None, QtGui.QApplication.UnicodeUTF8))
-        self.collectBgBtn.setCheckable(True)
-        self.collectBgBtn.setObjectName(_fromUtf8("collectBgBtn"))
-        self.gridLayout_3.addWidget(self.collectBgBtn, 0, 0, 1, 4)
-        self.divideBgBtn = QtGui.QPushButton(self.dockWidgetContents_3)
-        self.divideBgBtn.setToolTip(QtGui.QApplication.translate("MainWindow", "Enables background division. \n"
-"Either a set of static background frames need to have already by collected\n"
-"(by pressing \'Static\' above) or \'Continuous\' needs to be pressed.", None, QtGui.QApplication.UnicodeUTF8))
-        self.divideBgBtn.setText(QtGui.QApplication.translate("MainWindow", "Divide Background", None, QtGui.QApplication.UnicodeUTF8))
-        self.divideBgBtn.setCheckable(True)
-        self.divideBgBtn.setAutoExclusive(False)
-        self.divideBgBtn.setObjectName(_fromUtf8("divideBgBtn"))
-        self.gridLayout_3.addWidget(self.divideBgBtn, 5, 0, 1, 4)
-        self.label_5 = QtGui.QLabel(self.dockWidgetContents_3)
-        self.label_5.setText(QtGui.QApplication.translate("MainWindow", "Blur Background.", None, QtGui.QApplication.UnicodeUTF8))
-        self.label_5.setAlignment(QtCore.Qt.AlignRight|QtCore.Qt.AlignTrailing|QtCore.Qt.AlignVCenter)
-        self.label_5.setObjectName(_fromUtf8("label_5"))
-        self.gridLayout_3.addWidget(self.label_5, 3, 0, 1, 1)
-        self.bgBlurSpin = QtGui.QDoubleSpinBox(self.dockWidgetContents_3)
->>>>>>> f0968d35
-        self.bgBlurSpin.setToolTip(QtGui.QApplication.translate("MainWindow", "<!DOCTYPE HTML PUBLIC \"-//W3C//DTD HTML 4.0//EN\" \"http://www.w3.org/TR/REC-html40/strict.dtd\">\n"
-"<html><head><meta name=\"qrichtext\" content=\"1\" /><style type=\"text/css\">\n"
-"p, li { white-space: pre-wrap; }\n"
-"</style></head><body style=\" font-family:\'MS Shell Dlg 2\'; font-size:8.25pt; font-weight:400; font-style:normal;\">\n"
-"<p style=\" margin-top:0px; margin-bottom:0px; margin-left:0px; margin-right:0px; -qt-block-indent:0; text-indent:0px;\"><span style=\" font-size:8pt;\">Blurs the background frame before dividing it from the current frame.</span></p>\n"
-"<p style=\" margin-top:0px; margin-bottom:0px; margin-left:0px; margin-right:0px; -qt-block-indent:0; text-indent:0px;\"><span style=\" font-size:8pt;\">Large blur values may cause performance to degrade.</span></p></body></html>", None, QtGui.QApplication.UnicodeUTF8))
-<<<<<<< HEAD
         self.contAvgBgCheck.setText(QtGui.QApplication.translate("MainWindow", "Continuous Average", None, QtGui.QApplication.UnicodeUTF8))
         self.bgTimeSpin.setToolTip(QtGui.QApplication.translate("MainWindow", "Sets the approximate number of frames to be averaged for\n"
 "background division.", None, QtGui.QApplication.UnicodeUTF8))
@@ -569,31 +353,15 @@
 "Either a set of static background frames need to have already by collected\n"
 "(by pressing \'Static\' above) or \'Continuous\' needs to be pressed.", None, QtGui.QApplication.UnicodeUTF8))
         self.divideBgBtn.setText(QtGui.QApplication.translate("MainWindow", "Divide Background", None, QtGui.QApplication.UnicodeUTF8))
-=======
-        self.bgBlurSpin.setProperty("value", 0.0)
-        self.bgBlurSpin.setObjectName(_fromUtf8("bgBlurSpin"))
-        self.gridLayout_3.addWidget(self.bgBlurSpin, 3, 2, 1, 2)
-        self.subtractBgBtn = QtGui.QPushButton(self.dockWidgetContents_3)
+        self.label_5.setText(QtGui.QApplication.translate("MainWindow", "Blur Background.", None, QtGui.QApplication.UnicodeUTF8))
+        self.bgBlurSpin.setToolTip(QtGui.QApplication.translate("MainWindow", "<!DOCTYPE HTML PUBLIC \"-//W3C//DTD HTML 4.0//EN\" \"http://www.w3.org/TR/REC-html40/strict.dtd\">\n"
+"<html><head><meta name=\"qrichtext\" content=\"1\" /><style type=\"text/css\">\n"
+"p, li { white-space: pre-wrap; }\n"
+"</style></head><body style=\" font-family:\'MS Shell Dlg 2\'; font-size:8.25pt; font-weight:400; font-style:normal;\">\n"
+"<p style=\" margin-top:0px; margin-bottom:0px; margin-left:0px; margin-right:0px; -qt-block-indent:0; text-indent:0px;\"><span style=\" font-size:8pt;\">Blurs the background frame before dividing it from the current frame.</span></p>\n"
+"<p style=\" margin-top:0px; margin-bottom:0px; margin-left:0px; margin-right:0px; -qt-block-indent:0; text-indent:0px;\"><span style=\" font-size:8pt;\">Large blur values may cause performance to degrade.</span></p></body></html>", None, QtGui.QApplication.UnicodeUTF8))
         self.subtractBgBtn.setText(QtGui.QApplication.translate("MainWindow", "Subtract Background", None, QtGui.QApplication.UnicodeUTF8))
-        self.subtractBgBtn.setCheckable(True)
-        self.subtractBgBtn.setAutoExclusive(False)
-        self.subtractBgBtn.setObjectName(_fromUtf8("subtractBgBtn"))
-        self.gridLayout_3.addWidget(self.subtractBgBtn, 4, 0, 1, 4)
-        self.dockWidget_3.setWidget(self.dockWidgetContents_3)
-        MainWindow.addDockWidget(QtCore.Qt.DockWidgetArea(2), self.dockWidget_3)
-
-        self.retranslateUi(MainWindow)
-        QtCore.QMetaObject.connectSlotsByName(MainWindow)
-
-    def retranslateUi(self, MainWindow):
-        pass
->>>>>>> f0968d35
 
 from pyqtgraph.widgets.GraphicsView import GraphicsView
 from pyqtgraph.widgets.PlotWidget import PlotWidget
-from pyqtgraph import HistogramLUTWidget, SpinBox
-<<<<<<< HEAD
-from FeedbackButton import FeedbackButton
-=======
-from pyqtgraph import FeedbackButton
->>>>>>> f0968d35
+from pyqtgraph import HistogramLUTWidget, SpinBox, FeedbackButton