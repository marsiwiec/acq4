--- conflicted
+++ resolved
@@ -1,92 +1,80 @@
-# -*- coding: utf-8 -*-
-
-# Form implementation generated from reading ui file '.\lib\modules\ProtocolRunner\analysisModules\Imaging\imagingTemplate.ui'
-#
-<<<<<<< HEAD
-# Created: Tue Apr 30 19:43:33 2013
-#      by: PyQt4 UI code generator 4.9
-=======
-# Created: Wed Oct 23 15:58:24 2013
-#      by: PyQt4 UI code generator 4.9.1
->>>>>>> 8bce0965
-#
-# WARNING! All changes made in this file will be lost!
-
-from PyQt4 import QtCore, QtGui
-
-try:
-    _fromUtf8 = QtCore.QString.fromUtf8
-except AttributeError:
-    _fromUtf8 = lambda s: s
-
-class Ui_Form(object):
-    def setupUi(self, Form):
-        Form.setObjectName(_fromUtf8("Form"))
-        Form.resize(368, 416)
-        self.gridLayout = QtGui.QGridLayout(Form)
-        self.gridLayout.setObjectName(_fromUtf8("gridLayout"))
-        self.splitter = QtGui.QSplitter(Form)
-        self.splitter.setOrientation(QtCore.Qt.Horizontal)
-        self.splitter.setObjectName(_fromUtf8("splitter"))
-<<<<<<< HEAD
-        self.plotWidget = PlotWidget(self.splitter)
-        self.plotWidget.setObjectName(_fromUtf8("plotWidget"))
-        self.histogram = HistogramLUTWidget(self.splitter)
-        self.histogram.setObjectName(_fromUtf8("histogram"))
-=======
-        self.plotWidget = ImageView(self.splitter)
-        self.plotWidget.setObjectName(_fromUtf8("plotWidget"))
->>>>>>> 8bce0965
-        self.gridLayout.addWidget(self.splitter, 4, 0, 1, 7)
-        self.label_4 = QtGui.QLabel(Form)
-        self.label_4.setObjectName(_fromUtf8("label_4"))
-        self.gridLayout.addWidget(self.label_4, 1, 2, 1, 1)
-        self.label_3 = QtGui.QLabel(Form)
-        self.label_3.setObjectName(_fromUtf8("label_3"))
-        self.gridLayout.addWidget(self.label_3, 0, 2, 1, 1)
-        spacerItem = QtGui.QSpacerItem(68, 20, QtGui.QSizePolicy.Expanding, QtGui.QSizePolicy.Minimum)
-        self.gridLayout.addItem(spacerItem, 0, 4, 1, 1)
-        self.scannerComboBox = InterfaceCombo(Form)
-        self.scannerComboBox.setObjectName(_fromUtf8("scannerComboBox"))
-        self.gridLayout.addWidget(self.scannerComboBox, 0, 1, 1, 1)
-        self.detectorComboBox = InterfaceCombo(Form)
-        self.detectorComboBox.setObjectName(_fromUtf8("detectorComboBox"))
-        self.gridLayout.addWidget(self.detectorComboBox, 1, 1, 1, 1)
-        self.label = QtGui.QLabel(Form)
-        self.label.setObjectName(_fromUtf8("label"))
-        self.gridLayout.addWidget(self.label, 0, 0, 1, 1)
-        self.downSampling = QtGui.QSpinBox(Form)
-        self.downSampling.setAlignment(QtCore.Qt.AlignRight|QtCore.Qt.AlignTrailing|QtCore.Qt.AlignVCenter)
-        self.downSampling.setMinimum(1)
-        self.downSampling.setMaximum(1000)
-        self.downSampling.setProperty("value", 1)
-        self.downSampling.setObjectName(_fromUtf8("downSampling"))
-        self.gridLayout.addWidget(self.downSampling, 0, 3, 1, 1)
-        spacerItem1 = QtGui.QSpacerItem(85, 20, QtGui.QSizePolicy.Expanding, QtGui.QSizePolicy.Minimum)
-        self.gridLayout.addItem(spacerItem1, 1, 4, 1, 1)
-        self.alphaSlider = QtGui.QSlider(Form)
-        self.alphaSlider.setMaximum(100)
-        self.alphaSlider.setSingleStep(2)
-        self.alphaSlider.setProperty("value", 0)
-        self.alphaSlider.setOrientation(QtCore.Qt.Horizontal)
-        self.alphaSlider.setInvertedAppearance(False)
-        self.alphaSlider.setInvertedControls(True)
-        self.alphaSlider.setTickPosition(QtGui.QSlider.TicksBelow)
-        self.alphaSlider.setObjectName(_fromUtf8("alphaSlider"))
-        self.gridLayout.addWidget(self.alphaSlider, 1, 3, 1, 1)
-        self.label_2 = QtGui.QLabel(Form)
-        self.label_2.setObjectName(_fromUtf8("label_2"))
-        self.gridLayout.addWidget(self.label_2, 1, 0, 1, 1)
-
-        self.retranslateUi(Form)
-        QtCore.QMetaObject.connectSlotsByName(Form)
-
-    def retranslateUi(self, Form):
-        Form.setWindowTitle(QtGui.QApplication.translate("Form", "Form", None, QtGui.QApplication.UnicodeUTF8))
-        self.label_4.setText(QtGui.QApplication.translate("Form", "ROI alpha", None, QtGui.QApplication.UnicodeUTF8))
-        self.label_3.setText(QtGui.QApplication.translate("Form", "Downsampling", None, QtGui.QApplication.UnicodeUTF8))
-        self.label.setText(QtGui.QApplication.translate("Form", "Scanner", None, QtGui.QApplication.UnicodeUTF8))
-        self.label_2.setText(QtGui.QApplication.translate("Form", "Detector", None, QtGui.QApplication.UnicodeUTF8))
-
-from pyqtgraph import ImageView
-from InterfaceCombo import InterfaceCombo
+# -*- coding: utf-8 -*-
+
+# Form implementation generated from reading ui file '.\lib\modules\ProtocolRunner\analysisModules\Imaging\imagingTemplate.ui'
+#
+# Created: Wed Oct 23 15:58:24 2013
+#      by: PyQt4 UI code generator 4.9.1
+#
+# WARNING! All changes made in this file will be lost!
+
+from PyQt4 import QtCore, QtGui
+
+try:
+    _fromUtf8 = QtCore.QString.fromUtf8
+except AttributeError:
+    _fromUtf8 = lambda s: s
+
+class Ui_Form(object):
+    def setupUi(self, Form):
+        Form.setObjectName(_fromUtf8("Form"))
+        Form.resize(368, 416)
+        self.gridLayout = QtGui.QGridLayout(Form)
+        self.gridLayout.setObjectName(_fromUtf8("gridLayout"))
+        self.splitter = QtGui.QSplitter(Form)
+        self.splitter.setOrientation(QtCore.Qt.Horizontal)
+        self.splitter.setObjectName(_fromUtf8("splitter"))
+        self.plotWidget = ImageView(self.splitter)
+        self.plotWidget.setObjectName(_fromUtf8("plotWidget"))
+        self.gridLayout.addWidget(self.splitter, 4, 0, 1, 7)
+        self.label_4 = QtGui.QLabel(Form)
+        self.label_4.setObjectName(_fromUtf8("label_4"))
+        self.gridLayout.addWidget(self.label_4, 1, 2, 1, 1)
+        self.label_3 = QtGui.QLabel(Form)
+        self.label_3.setObjectName(_fromUtf8("label_3"))
+        self.gridLayout.addWidget(self.label_3, 0, 2, 1, 1)
+        spacerItem = QtGui.QSpacerItem(68, 20, QtGui.QSizePolicy.Expanding, QtGui.QSizePolicy.Minimum)
+        self.gridLayout.addItem(spacerItem, 0, 4, 1, 1)
+        self.scannerComboBox = InterfaceCombo(Form)
+        self.scannerComboBox.setObjectName(_fromUtf8("scannerComboBox"))
+        self.gridLayout.addWidget(self.scannerComboBox, 0, 1, 1, 1)
+        self.detectorComboBox = InterfaceCombo(Form)
+        self.detectorComboBox.setObjectName(_fromUtf8("detectorComboBox"))
+        self.gridLayout.addWidget(self.detectorComboBox, 1, 1, 1, 1)
+        self.label = QtGui.QLabel(Form)
+        self.label.setObjectName(_fromUtf8("label"))
+        self.gridLayout.addWidget(self.label, 0, 0, 1, 1)
+        self.downSampling = QtGui.QSpinBox(Form)
+        self.downSampling.setAlignment(QtCore.Qt.AlignRight|QtCore.Qt.AlignTrailing|QtCore.Qt.AlignVCenter)
+        self.downSampling.setMinimum(1)
+        self.downSampling.setMaximum(1000)
+        self.downSampling.setProperty("value", 1)
+        self.downSampling.setObjectName(_fromUtf8("downSampling"))
+        self.gridLayout.addWidget(self.downSampling, 0, 3, 1, 1)
+        spacerItem1 = QtGui.QSpacerItem(85, 20, QtGui.QSizePolicy.Expanding, QtGui.QSizePolicy.Minimum)
+        self.gridLayout.addItem(spacerItem1, 1, 4, 1, 1)
+        self.alphaSlider = QtGui.QSlider(Form)
+        self.alphaSlider.setMaximum(100)
+        self.alphaSlider.setSingleStep(2)
+        self.alphaSlider.setProperty("value", 0)
+        self.alphaSlider.setOrientation(QtCore.Qt.Horizontal)
+        self.alphaSlider.setInvertedAppearance(False)
+        self.alphaSlider.setInvertedControls(True)
+        self.alphaSlider.setTickPosition(QtGui.QSlider.TicksBelow)
+        self.alphaSlider.setObjectName(_fromUtf8("alphaSlider"))
+        self.gridLayout.addWidget(self.alphaSlider, 1, 3, 1, 1)
+        self.label_2 = QtGui.QLabel(Form)
+        self.label_2.setObjectName(_fromUtf8("label_2"))
+        self.gridLayout.addWidget(self.label_2, 1, 0, 1, 1)
+
+        self.retranslateUi(Form)
+        QtCore.QMetaObject.connectSlotsByName(Form)
+
+    def retranslateUi(self, Form):
+        Form.setWindowTitle(QtGui.QApplication.translate("Form", "Form", None, QtGui.QApplication.UnicodeUTF8))
+        self.label_4.setText(QtGui.QApplication.translate("Form", "ROI alpha", None, QtGui.QApplication.UnicodeUTF8))
+        self.label_3.setText(QtGui.QApplication.translate("Form", "Downsampling", None, QtGui.QApplication.UnicodeUTF8))
+        self.label.setText(QtGui.QApplication.translate("Form", "Scanner", None, QtGui.QApplication.UnicodeUTF8))
+        self.label_2.setText(QtGui.QApplication.translate("Form", "Detector", None, QtGui.QApplication.UnicodeUTF8))
+
+from pyqtgraph import ImageView
+from InterfaceCombo import InterfaceCombo