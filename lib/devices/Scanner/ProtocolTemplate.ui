--- conflicted
+++ resolved
@@ -1,538 +1,523 @@
-<?xml version="1.0" encoding="UTF-8"?>
-<ui version="4.0">
- <class>Form</class>
- <widget class="QWidget" name="Form">
-  <property name="geometry">
-   <rect>
-    <x>0</x>
-    <y>0</y>
-    <width>918</width>
-    <height>541</height>
-   </rect>
-  </property>
-  <property name="sizePolicy">
-   <sizepolicy hsizetype="Preferred" vsizetype="Preferred">
-    <horstretch>4</horstretch>
-    <verstretch>1</verstretch>
-   </sizepolicy>
-  </property>
-  <property name="windowTitle">
-   <string>Form</string>
-  </property>
-  <layout class="QGridLayout" name="gridLayout_4" columnstretch="1,4,1,2,1,0">
-   <property name="margin">
-    <number>3</number>
-   </property>
-   <item row="0" column="0" rowspan="3">
-    <layout class="QGridLayout" name="gridLayout">
-     <property name="sizeConstraint">
-      <enum>QLayout::SetMaximumSize</enum>
-     </property>
-     <item row="0" column="0" colspan="2">
-      <layout class="QHBoxLayout" name="horizontalLayout_3">
-       <item>
-        <widget class="QLabel" name="label">
-         <property name="text">
-          <string>Camera Module:</string>
-         </property>
-        </widget>
-       </item>
-       <item>
-        <widget class="QComboBox" name="cameraCombo">
-         <property name="toolTip">
-          <string>Selects the camera module to use with the scanner. This, along with the laser device, determines which calibration files will be used.</string>
-         </property>
-        </widget>
-       </item>
-      </layout>
-     </item>
-     <item row="1" column="0" colspan="2">
-      <layout class="QHBoxLayout" name="horizontalLayout_4">
-       <item>
-        <widget class="QLabel" name="label_2">
-         <property name="text">
-          <string>Laser Device:</string>
-         </property>
-        </widget>
-       </item>
-       <item>
-        <widget class="QComboBox" name="laserCombo">
-         <property name="toolTip">
-          <string>Selects the laser to be used.</string>
-         </property>
-        </widget>
-       </item>
-      </layout>
-     </item>
-     <item row="2" column="0" colspan="2">
-      <widget class="QCheckBox" name="simulateShutterCheck">
-       <property name="text">
-        <string>Simulate Shutter</string>
-       </property>
-      </widget>
-     </item>
-     <item row="3" column="0" colspan="2">
-      <widget class="QGroupBox" name="groupBox_2">
-       <property name="title">
-        <string>Spot Display Size:</string>
-       </property>
-       <layout class="QGridLayout" name="gridLayout_2">
-        <property name="margin">
-         <number>3</number>
-        </property>
-        <property name="spacing">
-         <number>3</number>
-        </property>
-        <item row="0" column="0">
-         <widget class="QRadioButton" name="sizeFromCalibrationRadio">
-          <property name="toolTip">
-           <string>Causes target spots to be displayed at the size determined by the calibration file. Does not affect how data is collected.</string>
-          </property>
-          <property name="text">
-           <string>Use size from calibration</string>
-          </property>
-          <property name="checked">
-           <bool>true</bool>
-          </property>
-         </widget>
-        </item>
-        <item row="1" column="0">
-         <layout class="QHBoxLayout" name="horizontalLayout_2">
-          <property name="spacing">
-           <number>0</number>
-          </property>
-          <item>
-           <widget class="QRadioButton" name="sizeCustomRadio">
-            <property name="toolTip">
-             <string>Lets the user change the display size of target spots. Does not change the way data is collected.</string>
-            </property>
-            <property name="text">
-             <string>Use custom size:</string>
-            </property>
-           </widget>
-          </item>
-          <item>
-           <widget class="SpinBox" name="sizeSpin">
-            <property name="toolTip">
-             <string>Specifies the display size of the target spots. Does not change the way data is collected.</string>
-            </property>
-            <property name="suffix">
-             <string/>
-            </property>
-            <property name="minimum">
-             <double>0.000000000000000</double>
-            </property>
-            <property name="maximum">
-             <double>100000.000000000000000</double>
-            </property>
-            <property name="singleStep">
-             <double>0.000001000000000</double>
-            </property>
-            <property name="value">
-             <double>0.000000000000000</double>
-            </property>
-           </widget>
-          </item>
-         </layout>
-        </item>
-       </layout>
-      </widget>
-     </item>
-     <item row="4" column="0" colspan="2">
-      <layout class="QGridLayout" name="gridLayout_5">
-       <item row="0" column="0">
-        <widget class="QPushButton" name="addPointBtn">
-         <property name="toolTip">
-          <string>Add a target point to the canvas.</string>
-         </property>
-         <property name="text">
-          <string>Add Point</string>
-         </property>
-        </widget>
-       </item>
-       <item row="0" column="1">
-        <widget class="QPushButton" name="addOcclusionBtn">
-         <property name="toolTip">
-          <string>Add an occlusion. Occlusions can be placed over points that the user doesn't want included in the protocol. (For example, points that lie over a pipette.)</string>
-         </property>
-         <property name="text">
-          <string>Add Occlusion</string>
-         </property>
-        </widget>
-       </item>
-       <item row="1" column="0">
-        <widget class="QPushButton" name="addGridBtn">
-         <property name="toolTip">
-          <string>Add a grid of points to the canvas.</string>
-         </property>
-         <property name="text">
-          <string>Add Grid</string>
-         </property>
-        </widget>
-       </item>
-       <item row="1" column="1">
-        <widget class="QPushButton" name="addProgramBtn">
-         <property name="enabled">
-          <bool>false</bool>
-         </property>
-         <property name="text">
-          <string>Add Program</string>
-         </property>
-        </widget>
-       </item>
-       <item row="2" column="0">
-        <widget class="QPushButton" name="deleteBtn">
-         <property name="toolTip">
-          <string>Delete the selected item.</string>
-         </property>
-         <property name="text">
-          <string>Delete</string>
-         </property>
-        </widget>
-       </item>
-       <item row="2" column="1">
-        <widget class="QPushButton" name="deleteAllBtn">
-         <property name="toolTip">
-          <string>Delete all the items in the canvas.</string>
-         </property>
-         <property name="text">
-          <string>Delete All</string>
-         </property>
-        </widget>
-       </item>
-      </layout>
-     </item>
-     <item row="5" column="1">
-      <spacer name="verticalSpacer">
-       <property name="orientation">
-        <enum>Qt::Vertical</enum>
-       </property>
-       <property name="sizeHint" stdset="0">
-        <size>
-         <width>83</width>
-         <height>59</height>
-        </size>
-       </property>
-      </spacer>
-     </item>
-     <item row="6" column="0" colspan="2">
-      <widget class="QGroupBox" name="groupBox">
-       <property name="sizePolicy">
-        <sizepolicy hsizetype="Preferred" vsizetype="Preferred">
-         <horstretch>0</horstretch>
-         <verstretch>0</verstretch>
-        </sizepolicy>
-       </property>
-       <property name="minimumSize">
-        <size>
-         <width>190</width>
-         <height>210</height>
-        </size>
-       </property>
-       <property name="title">
-        <string>Spot Sequence</string>
-       </property>
-       <layout class="QGridLayout" name="gridLayout_3">
-        <property name="margin">
-         <number>3</number>
-        </property>
-        <property name="spacing">
-         <number>3</number>
-        </property>
-        <item row="1" column="0">
-         <widget class="QLabel" name="label_3">
-          <property name="text">
-           <string>Minimum time</string>
-          </property>
-         </widget>
-        </item>
-        <item row="1" column="1">
-         <widget class="SpinBox" name="minTimeSpin">
-          <property name="toolTip">
-           <string>&lt;!DOCTYPE HTML PUBLIC &quot;-//W3C//DTD HTML 4.0//EN&quot; &quot;http://www.w3.org/TR/REC-html40/strict.dtd&quot;&gt;
-&lt;html&gt;&lt;head&gt;&lt;meta name=&quot;qrichtext&quot; content=&quot;1&quot; /&gt;&lt;style type=&quot;text/css&quot;&gt;
-p, li { white-space: pre-wrap; }
-&lt;/style&gt;&lt;/head&gt;&lt;body style=&quot; font-family:'MS Shell Dlg 2'; font-size:8.25pt; font-weight:400; font-style:normal;&quot;&gt;
-&lt;p style=&quot; margin-top:0px; margin-bottom:0px; margin-left:0px; margin-right:0px; -qt-block-indent:0; text-indent:0px;&quot;&gt;&lt;span style=&quot; font-size:8pt;&quot;&gt;When stimulating a sequence of points, this is the minimum amount of time that must pass before stimulating the same spot a second time. Points farther away will require smaller delays. Points farther than the minimum distance (specified below) will require no delay.&lt;/span&gt;&lt;/p&gt;&lt;/body&gt;&lt;/html&gt;</string>
-          </property>
-          <property name="suffix">
-           <string/>
-          </property>
-          <property name="decimals">
-           <number>2</number>
-          </property>
-          <property name="maximum">
-           <double>1000000.000000000000000</double>
-          </property>
-         </widget>
-        </item>
-        <item row="2" column="0">
-         <widget class="QLabel" name="label_4">
-          <property name="text">
-           <string>Minimum distance</string>
-          </property>
-         </widget>
-        </item>
-        <item row="2" column="1">
-         <widget class="SpinBox" name="minDistSpin">
-          <property name="toolTip">
-           <string>&lt;!DOCTYPE HTML PUBLIC &quot;-//W3C//DTD HTML 4.0//EN&quot; &quot;http://www.w3.org/TR/REC-html40/strict.dtd&quot;&gt;
-&lt;html&gt;&lt;head&gt;&lt;meta name=&quot;qrichtext&quot; content=&quot;1&quot; /&gt;&lt;style type=&quot;text/css&quot;&gt;
-p, li { white-space: pre-wrap; }
-&lt;/style&gt;&lt;/head&gt;&lt;body style=&quot; font-family:'MS Shell Dlg 2'; font-size:8.25pt; font-weight:400; font-style:normal;&quot;&gt;
-&lt;p style=&quot; margin-top:0px; margin-bottom:0px; margin-left:0px; margin-right:0px; -qt-block-indent:0; text-indent:0px;&quot;&gt;&lt;span style=&quot; font-size:8pt;&quot;&gt;When stimulating a sequence of points, this is the minimum distance between two spots such that no time delay is required between stimulating them. Points closer than this distance will require some delay, which is determined in part by the minimum time specified above.&lt;/span&gt;&lt;/p&gt;&lt;/body&gt;&lt;/html&gt;</string>
-          </property>
-          <property name="suffix">
-           <string/>
-          </property>
-          <property name="maximum">
-           <double>1000000.000000000000000</double>
-          </property>
-         </widget>
-        </item>
-        <item row="3" column="0">
-         <widget class="QPushButton" name="recomputeBtn">
-          <property name="text">
-           <string>Recompute</string>
-          </property>
-         </widget>
-        </item>
-        <item row="3" column="1">
-         <widget class="QCheckBox" name="autoRecomputeCheck">
-          <property name="enabled">
-           <bool>false</bool>
-          </property>
-          <property name="text">
-           <string>Auto recompute</string>
-          </property>
-         </widget>
-        </item>
-        <item row="0" column="0" colspan="2">
-         <widget class="PlotWidget" name="tdPlotWidget" native="true">
-          <property name="sizePolicy">
-           <sizepolicy hsizetype="Expanding" vsizetype="Expanding">
-            <horstretch>0</horstretch>
-            <verstretch>0</verstretch>
-           </sizepolicy>
-          </property>
-         </widget>
-        </item>
-       </layout>
-      </widget>
-     </item>
-     <item row="7" column="0">
-      <widget class="QLabel" name="timeLabel">
-       <property name="text">
-        <string>Total Time:</string>
-       </property>
-      </widget>
-     </item>
-    </layout>
-   </item>
-   <item row="0" column="1" colspan="2">
-    <widget class="QLabel" name="label_5">
-     <property name="text">
-      <string>Items</string>
-     </property>
-     <property name="alignment">
-      <set>Qt::AlignCenter</set>
-     </property>
-    </widget>
-   </item>
-   <item row="0" column="3">
-    <widget class="QLabel" name="label_8">
-     <property name="text">
-      <string>Program Controls:</string>
-     </property>
-    </widget>
-   </item>
-   <item row="0" column="5" rowspan="3">
-    <spacer name="horizontalSpacer">
-     <property name="orientation">
-      <enum>Qt::Horizontal</enum>
-     </property>
-     <property name="sizeHint" stdset="0">
-      <size>
-       <width>253</width>
-       <height>535</height>
-      </size>
-     </property>
-    </spacer>
-   </item>
-   <item row="1" column="1" colspan="2">
-    <widget class="TreeWidget" name="itemTree">
-     <column>
-      <property name="text">
-       <string>Item</string>
-      </property>
-     </column>
-     <column>
-      <property name="text">
-       <string>Grid Spacing</string>
-      </property>
-     </column>
-     <column>
-      <property name="text">
-       <string>Grid Layout</string>
-      </property>
-     </column>
-     <column>
-      <property name="text">
-       <string># of points</string>
-      </property>
-     </column>
-    </widget>
-   </item>
-   <item row="1" column="3">
-    <layout class="QVBoxLayout" name="verticalLayout">
-     <property name="sizeConstraint">
-      <enum>QLayout::SetMaximumSize</enum>
-     </property>
-     <item>
-      <widget class="QPushButton" name="addLineScanBtn">
-       <property name="enabled">
-        <bool>false</bool>
-       </property>
-       <property name="text">
-        <string>Add Line Scan</string>
-       </property>
-      </widget>
-     </item>
-     <item>
-      <widget class="QPushButton" name="addCircleScanBtn">
-       <property name="enabled">
-        <bool>false</bool>
-       </property>
-       <property name="text">
-        <string>Add Circle Scan</string>
-       </property>
-      </widget>
-     </item>
-     <item>
-      <widget class="QPushButton" name="addSpiralScanBtn">
-       <property name="enabled">
-        <bool>false</bool>
-       </property>
-       <property name="text">
-        <string>Add Spiral Scan</string>
-       </property>
-      </widget>
-     </item>
-     <item>
-      <widget class="QPushButton" name="deleteStepBtn">
-       <property name="enabled">
-        <bool>false</bool>
-       </property>
-       <property name="text">
-        <string>Delete Step</string>
-       </property>
-      </widget>
-     </item>
-     <item>
-      <spacer name="verticalSpacer_2">
-       <property name="orientation">
-        <enum>Qt::Vertical</enum>
-       </property>
-       <property name="sizeType">
-        <enum>QSizePolicy::Expanding</enum>
-       </property>
-       <property name="sizeHint" stdset="0">
-        <size>
-         <width>20</width>
-         <height>40</height>
-        </size>
-       </property>
-      </spacer>
-     </item>
-     <item>
-      <widget class="QPushButton" name="previewBtn">
-       <property name="enabled">
-        <bool>false</bool>
-       </property>
-       <property name="text">
-        <string>Preview</string>
-       </property>
-      </widget>
-     </item>
-    </layout>
-   </item>
-   <item row="1" column="4">
-    <widget class="QTableWidget" name="programTable">
-     <property name="sortingEnabled">
-      <bool>true</bool>
-     </property>
-    </widget>
-   </item>
-   <item row="2" column="1" colspan="2">
-    <layout class="QHBoxLayout" name="horizontalLayout_5">
-     <item>
-      <widget class="QCheckBox" name="hideCheck">
-       <property name="enabled">
-        <bool>true</bool>
-       </property>
-       <property name="toolTip">
-        <string>Hide all items from view.</string>
-       </property>
-       <property name="text">
-        <string>Hide items</string>
-       </property>
-       <property name="checked">
-        <bool>false</bool>
-       </property>
-      </widget>
-     </item>
-     <item>
-      <widget class="QPushButton" name="hideMarkerBtn">
-       <property name="sizePolicy">
-        <sizepolicy hsizetype="Fixed" vsizetype="Fixed">
-         <horstretch>0</horstretch>
-         <verstretch>0</verstretch>
-        </sizepolicy>
-       </property>
-       <property name="text">
-        <string>Hide Spot Marker</string>
-       </property>
-      </widget>
-     </item>
-    </layout>
-   </item>
-   <item row="2" column="3">
-    <spacer name="horizontalSpacer_2">
-     <property name="orientation">
-      <enum>Qt::Horizontal</enum>
-     </property>
-     <property name="sizeHint" stdset="0">
-      <size>
-       <width>40</width>
-       <height>20</height>
-      </size>
-     </property>
-    </spacer>
-   </item>
-  </layout>
- </widget>
- <customwidgets>
-  <customwidget>
-   <class>SpinBox</class>
-   <extends>QDoubleSpinBox</extends>
-   <header>pyqtgraph.SpinBox</header>
-  </customwidget>
-  <customwidget>
-   <class>TreeWidget</class>
-   <extends>QTreeWidget</extends>
-<<<<<<< HEAD
-   <header>TreeWidget</header>
-  </customwidget>
-  <customwidget>
-   <class>PlotWidget</class>
-   <extends>QWidget</extends>
-   <header>pyqtgraph.PlotWidget</header>
-   <container>1</container>
-=======
-   <header location="global">pyqtgraph.TreeWidget</header>
->>>>>>> 5c7b95d0
-  </customwidget>
- </customwidgets>
- <resources/>
- <connections/>
-</ui>
+<?xml version="1.0" encoding="UTF-8"?>
+<ui version="4.0">
+ <class>Form</class>
+ <widget class="QWidget" name="Form">
+  <property name="geometry">
+   <rect>
+    <x>0</x>
+    <y>0</y>
+    <width>918</width>
+    <height>541</height>
+   </rect>
+  </property>
+  <property name="sizePolicy">
+   <sizepolicy hsizetype="Preferred" vsizetype="Preferred">
+    <horstretch>4</horstretch>
+    <verstretch>1</verstretch>
+   </sizepolicy>
+  </property>
+  <property name="windowTitle">
+   <string>Form</string>
+  </property>
+  <layout class="QGridLayout" name="gridLayout_4" columnstretch="1,4,0,0,0">
+   <property name="margin">
+    <number>3</number>
+   </property>
+   <property name="spacing">
+    <number>3</number>
+   </property>
+   <item row="0" column="0" rowspan="3">
+    <layout class="QGridLayout" name="gridLayout">
+     <property name="sizeConstraint">
+      <enum>QLayout::SetMaximumSize</enum>
+     </property>
+     <item row="0" column="0" colspan="2">
+      <layout class="QHBoxLayout" name="horizontalLayout_3">
+       <item>
+        <widget class="QLabel" name="label">
+         <property name="text">
+          <string>Camera Module:</string>
+         </property>
+        </widget>
+       </item>
+       <item>
+        <widget class="QComboBox" name="cameraCombo">
+         <property name="toolTip">
+          <string>Selects the camera module to use with the scanner. This, along with the laser device, determines which calibration files will be used.</string>
+         </property>
+        </widget>
+       </item>
+      </layout>
+     </item>
+     <item row="1" column="0" colspan="2">
+      <layout class="QHBoxLayout" name="horizontalLayout_4">
+       <item>
+        <widget class="QLabel" name="label_2">
+         <property name="text">
+          <string>Laser Device:</string>
+         </property>
+        </widget>
+       </item>
+       <item>
+        <widget class="QComboBox" name="laserCombo">
+         <property name="toolTip">
+          <string>Selects the laser to be used.</string>
+         </property>
+        </widget>
+       </item>
+      </layout>
+     </item>
+     <item row="2" column="0" colspan="2">
+      <widget class="QCheckBox" name="simulateShutterCheck">
+       <property name="text">
+        <string>Simulate Shutter</string>
+       </property>
+      </widget>
+     </item>
+     <item row="3" column="0" colspan="2">
+      <widget class="QGroupBox" name="groupBox_2">
+       <property name="title">
+        <string>Spot Display Size:</string>
+       </property>
+       <layout class="QGridLayout" name="gridLayout_2">
+        <property name="margin">
+         <number>3</number>
+        </property>
+        <property name="spacing">
+         <number>3</number>
+        </property>
+        <item row="0" column="0">
+         <widget class="QRadioButton" name="sizeFromCalibrationRadio">
+          <property name="toolTip">
+           <string>Causes target spots to be displayed at the size determined by the calibration file. Does not affect how data is collected.</string>
+          </property>
+          <property name="text">
+           <string>Use size from calibration</string>
+          </property>
+          <property name="checked">
+           <bool>true</bool>
+          </property>
+         </widget>
+        </item>
+        <item row="1" column="0">
+         <layout class="QHBoxLayout" name="horizontalLayout_2">
+          <property name="spacing">
+           <number>0</number>
+          </property>
+          <item>
+           <widget class="QRadioButton" name="sizeCustomRadio">
+            <property name="toolTip">
+             <string>Lets the user change the display size of target spots. Does not change the way data is collected.</string>
+            </property>
+            <property name="text">
+             <string>Use custom size:</string>
+            </property>
+           </widget>
+          </item>
+          <item>
+           <widget class="SpinBox" name="sizeSpin">
+            <property name="toolTip">
+             <string>Specifies the display size of the target spots. Does not change the way data is collected.</string>
+            </property>
+            <property name="suffix">
+             <string/>
+            </property>
+            <property name="minimum">
+             <double>0.000000000000000</double>
+            </property>
+            <property name="maximum">
+             <double>100000.000000000000000</double>
+            </property>
+            <property name="singleStep">
+             <double>0.000001000000000</double>
+            </property>
+            <property name="value">
+             <double>0.000000000000000</double>
+            </property>
+           </widget>
+          </item>
+         </layout>
+        </item>
+       </layout>
+      </widget>
+     </item>
+     <item row="4" column="0" colspan="2">
+      <layout class="QGridLayout" name="gridLayout_5">
+       <item row="0" column="0">
+        <widget class="QPushButton" name="addPointBtn">
+         <property name="toolTip">
+          <string>Add a target point to the canvas.</string>
+         </property>
+         <property name="text">
+          <string>Add Point</string>
+         </property>
+        </widget>
+       </item>
+       <item row="0" column="1">
+        <widget class="QPushButton" name="addOcclusionBtn">
+         <property name="toolTip">
+          <string>Add an occlusion. Occlusions can be placed over points that the user doesn't want included in the protocol. (For example, points that lie over a pipette.)</string>
+         </property>
+         <property name="text">
+          <string>Add Occlusion</string>
+         </property>
+        </widget>
+       </item>
+       <item row="1" column="0">
+        <widget class="QPushButton" name="addGridBtn">
+         <property name="toolTip">
+          <string>Add a grid of points to the canvas.</string>
+         </property>
+         <property name="text">
+          <string>Add Grid</string>
+         </property>
+        </widget>
+       </item>
+       <item row="1" column="1">
+        <widget class="QPushButton" name="addProgramBtn">
+         <property name="enabled">
+          <bool>false</bool>
+         </property>
+         <property name="text">
+          <string>Add Program</string>
+         </property>
+        </widget>
+       </item>
+       <item row="2" column="0">
+        <widget class="QPushButton" name="deleteBtn">
+         <property name="toolTip">
+          <string>Delete the selected item.</string>
+         </property>
+         <property name="text">
+          <string>Delete</string>
+         </property>
+        </widget>
+       </item>
+       <item row="2" column="1">
+        <widget class="QPushButton" name="deleteAllBtn">
+         <property name="toolTip">
+          <string>Delete all the items in the canvas.</string>
+         </property>
+         <property name="text">
+          <string>Delete All</string>
+         </property>
+        </widget>
+       </item>
+      </layout>
+     </item>
+     <item row="5" column="1">
+      <spacer name="verticalSpacer">
+       <property name="orientation">
+        <enum>Qt::Vertical</enum>
+       </property>
+       <property name="sizeHint" stdset="0">
+        <size>
+         <width>83</width>
+         <height>59</height>
+        </size>
+       </property>
+      </spacer>
+     </item>
+     <item row="6" column="0" colspan="2">
+      <widget class="QGroupBox" name="groupBox">
+       <property name="sizePolicy">
+        <sizepolicy hsizetype="Preferred" vsizetype="Preferred">
+         <horstretch>0</horstretch>
+         <verstretch>0</verstretch>
+        </sizepolicy>
+       </property>
+       <property name="minimumSize">
+        <size>
+         <width>190</width>
+         <height>210</height>
+        </size>
+       </property>
+       <property name="title">
+        <string>Spot Sequence</string>
+       </property>
+       <layout class="QGridLayout" name="gridLayout_3">
+        <property name="margin">
+         <number>3</number>
+        </property>
+        <property name="spacing">
+         <number>3</number>
+        </property>
+        <item row="1" column="0">
+         <widget class="QLabel" name="label_3">
+          <property name="text">
+           <string>Minimum time</string>
+          </property>
+         </widget>
+        </item>
+        <item row="1" column="1">
+         <widget class="SpinBox" name="minTimeSpin">
+          <property name="toolTip">
+           <string>&lt;!DOCTYPE HTML PUBLIC &quot;-//W3C//DTD HTML 4.0//EN&quot; &quot;http://www.w3.org/TR/REC-html40/strict.dtd&quot;&gt;
+&lt;html&gt;&lt;head&gt;&lt;meta name=&quot;qrichtext&quot; content=&quot;1&quot; /&gt;&lt;style type=&quot;text/css&quot;&gt;
+p, li { white-space: pre-wrap; }
+&lt;/style&gt;&lt;/head&gt;&lt;body style=&quot; font-family:'MS Shell Dlg 2'; font-size:8.25pt; font-weight:400; font-style:normal;&quot;&gt;
+&lt;p style=&quot; margin-top:0px; margin-bottom:0px; margin-left:0px; margin-right:0px; -qt-block-indent:0; text-indent:0px;&quot;&gt;&lt;span style=&quot; font-size:8pt;&quot;&gt;When stimulating a sequence of points, this is the minimum amount of time that must pass before stimulating the same spot a second time. Points farther away will require smaller delays. Points farther than the minimum distance (specified below) will require no delay.&lt;/span&gt;&lt;/p&gt;&lt;/body&gt;&lt;/html&gt;</string>
+          </property>
+          <property name="suffix">
+           <string/>
+          </property>
+          <property name="decimals">
+           <number>2</number>
+          </property>
+          <property name="maximum">
+           <double>1000000.000000000000000</double>
+          </property>
+         </widget>
+        </item>
+        <item row="2" column="0">
+         <widget class="QLabel" name="label_4">
+          <property name="text">
+           <string>Minimum distance</string>
+          </property>
+         </widget>
+        </item>
+        <item row="2" column="1">
+         <widget class="SpinBox" name="minDistSpin">
+          <property name="toolTip">
+           <string>&lt;!DOCTYPE HTML PUBLIC &quot;-//W3C//DTD HTML 4.0//EN&quot; &quot;http://www.w3.org/TR/REC-html40/strict.dtd&quot;&gt;
+&lt;html&gt;&lt;head&gt;&lt;meta name=&quot;qrichtext&quot; content=&quot;1&quot; /&gt;&lt;style type=&quot;text/css&quot;&gt;
+p, li { white-space: pre-wrap; }
+&lt;/style&gt;&lt;/head&gt;&lt;body style=&quot; font-family:'MS Shell Dlg 2'; font-size:8.25pt; font-weight:400; font-style:normal;&quot;&gt;
+&lt;p style=&quot; margin-top:0px; margin-bottom:0px; margin-left:0px; margin-right:0px; -qt-block-indent:0; text-indent:0px;&quot;&gt;&lt;span style=&quot; font-size:8pt;&quot;&gt;When stimulating a sequence of points, this is the minimum distance between two spots such that no time delay is required between stimulating them. Points closer than this distance will require some delay, which is determined in part by the minimum time specified above.&lt;/span&gt;&lt;/p&gt;&lt;/body&gt;&lt;/html&gt;</string>
+          </property>
+          <property name="suffix">
+           <string/>
+          </property>
+          <property name="maximum">
+           <double>1000000.000000000000000</double>
+          </property>
+         </widget>
+        </item>
+        <item row="3" column="0">
+         <widget class="QPushButton" name="recomputeBtn">
+          <property name="text">
+           <string>Recompute</string>
+          </property>
+         </widget>
+        </item>
+        <item row="3" column="1">
+         <widget class="QCheckBox" name="autoRecomputeCheck">
+          <property name="enabled">
+           <bool>false</bool>
+          </property>
+          <property name="text">
+           <string>Auto recompute</string>
+          </property>
+         </widget>
+        </item>
+        <item row="0" column="0" colspan="2">
+         <widget class="PlotWidget" name="tdPlotWidget" native="true">
+          <property name="sizePolicy">
+           <sizepolicy hsizetype="Expanding" vsizetype="Expanding">
+            <horstretch>0</horstretch>
+            <verstretch>0</verstretch>
+           </sizepolicy>
+          </property>
+         </widget>
+        </item>
+       </layout>
+      </widget>
+     </item>
+     <item row="7" column="0">
+      <widget class="QLabel" name="timeLabel">
+       <property name="text">
+        <string>Total Time:</string>
+       </property>
+      </widget>
+     </item>
+    </layout>
+   </item>
+   <item row="0" column="1" colspan="2">
+    <widget class="QLabel" name="label_5">
+     <property name="text">
+      <string>Items</string>
+     </property>
+     <property name="alignment">
+      <set>Qt::AlignCenter</set>
+     </property>
+    </widget>
+   </item>
+   <item row="0" column="3">
+    <widget class="QLabel" name="label_8">
+     <property name="text">
+      <string>Program Controls:</string>
+     </property>
+    </widget>
+   </item>
+   <item row="1" column="1" colspan="2">
+    <widget class="TreeWidget" name="itemTree">
+     <column>
+      <property name="text">
+       <string>Item</string>
+      </property>
+     </column>
+     <column>
+      <property name="text">
+       <string>Grid Spacing</string>
+      </property>
+     </column>
+     <column>
+      <property name="text">
+       <string>Grid Layout</string>
+      </property>
+     </column>
+     <column>
+      <property name="text">
+       <string># of points</string>
+      </property>
+     </column>
+    </widget>
+   </item>
+   <item row="1" column="3">
+    <layout class="QVBoxLayout" name="verticalLayout">
+     <property name="sizeConstraint">
+      <enum>QLayout::SetMaximumSize</enum>
+     </property>
+     <item>
+      <widget class="QPushButton" name="addLineScanBtn">
+       <property name="enabled">
+        <bool>false</bool>
+       </property>
+       <property name="text">
+        <string>Add Line Scan</string>
+       </property>
+      </widget>
+     </item>
+     <item>
+      <widget class="QPushButton" name="addCircleScanBtn">
+       <property name="enabled">
+        <bool>false</bool>
+       </property>
+       <property name="text">
+        <string>Add Circle Scan</string>
+       </property>
+      </widget>
+     </item>
+     <item>
+      <widget class="QPushButton" name="addSpiralScanBtn">
+       <property name="enabled">
+        <bool>false</bool>
+       </property>
+       <property name="text">
+        <string>Add Spiral Scan</string>
+       </property>
+      </widget>
+     </item>
+     <item>
+      <widget class="QPushButton" name="deleteStepBtn">
+       <property name="enabled">
+        <bool>false</bool>
+       </property>
+       <property name="text">
+        <string>Delete Step</string>
+       </property>
+      </widget>
+     </item>
+     <item>
+      <spacer name="verticalSpacer_2">
+       <property name="orientation">
+        <enum>Qt::Vertical</enum>
+       </property>
+       <property name="sizeType">
+        <enum>QSizePolicy::Expanding</enum>
+       </property>
+       <property name="sizeHint" stdset="0">
+        <size>
+         <width>20</width>
+         <height>40</height>
+        </size>
+       </property>
+      </spacer>
+     </item>
+     <item>
+      <widget class="QPushButton" name="previewBtn">
+       <property name="enabled">
+        <bool>false</bool>
+       </property>
+       <property name="text">
+        <string>Preview</string>
+       </property>
+      </widget>
+     </item>
+    </layout>
+   </item>
+   <item row="1" column="4">
+    <widget class="QTableWidget" name="programTable">
+     <property name="sortingEnabled">
+      <bool>true</bool>
+     </property>
+    </widget>
+   </item>
+   <item row="2" column="1" colspan="2">
+    <layout class="QHBoxLayout" name="horizontalLayout_5">
+     <item>
+      <widget class="QCheckBox" name="hideCheck">
+       <property name="enabled">
+        <bool>true</bool>
+       </property>
+       <property name="toolTip">
+        <string>Hide all items from view.</string>
+       </property>
+       <property name="text">
+        <string>Hide items</string>
+       </property>
+       <property name="checked">
+        <bool>false</bool>
+       </property>
+      </widget>
+     </item>
+     <item>
+      <widget class="QPushButton" name="hideMarkerBtn">
+       <property name="sizePolicy">
+        <sizepolicy hsizetype="Fixed" vsizetype="Fixed">
+         <horstretch>0</horstretch>
+         <verstretch>0</verstretch>
+        </sizepolicy>
+       </property>
+       <property name="text">
+        <string>Hide Spot Marker</string>
+       </property>
+      </widget>
+     </item>
+    </layout>
+   </item>
+   <item row="2" column="3">
+    <spacer name="horizontalSpacer_2">
+     <property name="orientation">
+      <enum>Qt::Horizontal</enum>
+     </property>
+     <property name="sizeHint" stdset="0">
+      <size>
+       <width>40</width>
+       <height>20</height>
+      </size>
+     </property>
+    </spacer>
+   </item>
+  </layout>
+ </widget>
+ <customwidgets>
+  <customwidget>
+   <class>SpinBox</class>
+   <extends>QDoubleSpinBox</extends>
+   <header>pyqtgraph.SpinBox</header>
+  </customwidget>
+  <customwidget>
+   <class>TreeWidget</class>
+   <extends>QTreeWidget</extends>
+   <header location="global">pyqtgraph.TreeWidget</header>
+  </customwidget>
+  <customwidget>
+   <class>PlotWidget</class>
+   <extends>QWidget</extends>
+   <header>plotwidget.h</header>
+  </customwidget>
+ </customwidgets>
+ <resources/>
+ <connections/>
+</ui>