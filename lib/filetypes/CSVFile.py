# -*- coding: utf-8 -*-

from metaarray import MetaArray as MA
from numpy import ndarray, loadtxt
from FileType import *

#class MetaArray(FileType):
    #@staticmethod
    #def write(self, dirHandle, fileName, **args):
        #self.data.write(os.path.join(dirHandle.name(), fileName), **args)
        
    #@staticmethod
    #def extension(self, **args):
        #return ".ma"
        
#def fromFile(fileName, info=None):
    #return MA(file=fileName)



class CSVFile(FileType):
    
    extensions = ['.csv']   ## list of extensions handled by this class
    dataTypes = [MA, ndarray]    ## list of python types handled by this class
    priority = 10      ## low priority; MetaArray is the preferred way to move data..
    
    #@classmethod
    #def write(cls, data, dirHandle, fileName, **args):
        #"""Write data to fileName.
        #Return the file name written (this allows the function to modify the requested file name)
        #"""
        #ext = cls.extensions[0]
        #if fileName[-len(ext):] != ext:
            #fileName = fileName + ext
            
        #if not (hasattr(data, 'implements') and data.implements('MetaArray')):
            #data = MetaArray(data)
        #data.write(os.path.join(dirHandle.name(), fileName), **args)
        #return fileName
        
    @classmethod
    def read(cls, fileHandle):
        """Read a file, return a data object"""
        fn = fileHandle.name()
        with open(fn) as fd:
        
            header = fd.readline().split(',')
            n = len(header)
           
            if header[-1] == '\n' or header[-1] == ' \n':
                header.pop(-1)
                dontUse = n-1
            elif header[-1][-1:] == '\n':
<<<<<<< HEAD
                header[i] = header[-1][:-1]             
=======
                header[-1] = header[-1][:-1]             
>>>>>>> 606b7181
            
            try:
                [int(float(header[i])) for i in range(len(header))] ## if the first row of the file is not convertible to numbers, then this will raise a ValueError, and we use the first row as a header
                cols = range(n)
                cols.remove(dontUse)
                return loadtxt(fn, delimiter=',', usecols=cols)
            
            except ValueError:
                return loadtxt(fn, delimiter=',', skiprows=1, dtype=[(f, float) for f in header])
        
        #if type(header[0]) == type('str'):
        #    return loadtxt(fn, delimiter=',', skiprows=1, dtype=[(f, float) for f in header])

        #return loadtxt(fn, delimiter=',')<|MERGE_RESOLUTION|>--- conflicted
+++ resolved
@@ -51,11 +51,7 @@
                 header.pop(-1)
                 dontUse = n-1
             elif header[-1][-1:] == '\n':
-<<<<<<< HEAD
-                header[i] = header[-1][:-1]             
-=======
                 header[-1] = header[-1][:-1]             
->>>>>>> 606b7181
             
             try:
                 [int(float(header[i])) for i in range(len(header))] ## if the first row of the file is not convertible to numbers, then this will raise a ValueError, and we use the first row as a header
