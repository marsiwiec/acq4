#!/usr/bin/python -i
# -*- coding: utf-8 -*-
"""
cliAnalysis.py - Command line analysis interface 
Copyright 2010  Luke Campagnola
Distributed under MIT/X11 license. See license.txt for more infomation.

Run in interactive python. Useful for accessing data for manual analysis.
"""

from lib.Manager import *

import sys, os
pyfile = __file__
if pyfile[0] != '/':
    pyfile =  os.path.join(os.getcwd(), pyfile)
pyDir = os.path.split(pyfile)[0]
sys.path.append(pyDir)
from metaarray import *
from pyqtgraph.ImageView import *
from pyqtgraph.GraphicsView import *
from pyqtgraph.graphicsItems import *
from pyqtgraph.graphicsWindows import *
from pyqtgraph.PlotWidget import *
from pyqtgraph.functions import *
from Canvas import Canvas
from PyQt4 import QtCore, QtGui
from functions import *
from lib.analysis import *


### Use CLI history
import atexit
import os
historyPath = os.path.expanduser("~/.pyhistory")
try:
    import readline
except ImportError:
    print "Module readline not available."
else:
    import rlcompleter
    readline.parse_and_bind("tab: complete")
    if os.path.exists(historyPath):
        readline.read_history_file(historyPath)
def save_history(historyPath=historyPath):
    try:
        import readline
    except ImportError:
        print "Module readline not available."
    else:
        readline.write_history_file(historyPath)
atexit.register(save_history)


## Initialize Qt
app = QtGui.QApplication(sys.argv)

## Configuration file to load
config = os.path.join(pyDir, 'config', 'default.cfg')

## Create Manager. This configures devices and creates the main manager window.
dm = Manager(config, sys.argv[1:])


<<<<<<< HEAD
w = UncagingWindow()
=======
#w = STDPWindow()
>>>>>>> 7411f7b9


## Start Qt event loop unless running in interactive mode.
try:
    assert sys.flags.interactive == 1
    print "Interactive mode; not starting event loop."
    
    ## import some things useful on the command line
    from debug import *
    from pyqtgraph.graphicsWindows import *
    from functions import *
    
except:
    ##Make sure pythin core runs requently enough to allow debugger interaction.
    timer = QtCore.QTimer()
    def donothing(*args):
        x = 1+1
    timer.connect(timer, QtCore.SIGNAL("timeout()"), donothing)
    timer.start(200)
    
    print "Starting Qt event loop.."
    app.exec_()
    print "Qt event loop exited."





        
        



plots = []
images = []
if QtGui.QApplication.instance() is None:
    app = QtGui.QApplication([])


def showPlot(data=None, x=None, file=None, title=None):
    global plots
    tStr = "Plot %d" % len(plots)
    if title is not None:
        tStr += " - " + title
        
    if data is None:
        data = loadMetaArray(file)
    if data.ndim == 1:
        win = PlotWindow(title=title)
        #plot = PlotWidget()
        #win.setCentralWidget(plot)
        #plot.plot(data)
        #plot.autoRange()
        win.plot(data, x)
        win.autoRange()
    elif data.ndim == 2:
        win = MultiPlotWindow(title=title)
        win.plot(data, x)
        win.autoRange()
        #gv = GraphicsView()
        #win.setCentralWidget(gv)
        #l = QtGui.QGraphicsGridLayout()
        #gv.centralWidget.setLayout(l)
        #for i in range(data.shape[0]):
            #p = PlotItem(gv.centralWidget)
            #l.addItem(p, i, 0)
            #p.plot(data[i])
            #p.autoRange()
    win.resize(800, 600)
        
        
    #win.setWindowTitle(tStr)
    plots.append({'win': win, 'data': data})
    win.show()
    return win

def showImage(data=None, file=None, title=None):
    global images
    if data is None:
        data = loadMetaArray(file)
    win = QtGui.QMainWindow()
    win.resize(800, 600)
    imv = ImageView()
    win.setCentralWidget(imv)
    imv.setImage(data.view(ndarray))
    
    tStr = "Image %d" % len(plots)
    if title is not None:
        tStr += " - " + title
    win.setWindowTitle(tStr)
    images.append({'win': win, 'data': data})
    win.show()
    return win
    

def dirDialog(startDir='', title="Select Directory"):
    return str(QtGui.QFileDialog.getExistingDirectory(None, title, startDir))

def fileDialog():
    return str(QtGui.QFileDialog.getOpenFileName())

def loadMetaArray(file=None):
    if file is None:
        file = fileDialog()
    return MetaArray(file=file)
    <|MERGE_RESOLUTION|>--- conflicted
+++ resolved
@@ -62,11 +62,8 @@
 dm = Manager(config, sys.argv[1:])
 
 
-<<<<<<< HEAD
 w = UncagingWindow()
-=======
-#w = STDPWindow()
->>>>>>> 7411f7b9
+
 
 
 ## Start Qt event loop unless running in interactive mode.
