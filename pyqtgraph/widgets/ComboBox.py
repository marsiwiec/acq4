<<<<<<< HEAD
from pyqtgraph.Qt import QtGui, QtCore
from pyqtgraph.SignalProxy import SignalProxy
import sys
=======
from ..Qt import QtGui, QtCore
from ..SignalProxy import SignalProxy
>>>>>>> f4e0f091


class ComboBox(QtGui.QComboBox):
    """Extends QComboBox to add extra functionality.
          - updateList() - updates the items in the comboBox while blocking signals, remembers and resets to the previous values if it's still in the list
    """
    
    
    def __init__(self, parent=None, items=None, default=None):
        QtGui.QComboBox.__init__(self, parent)
        
        #self.value = default
        if 'darwin' in sys.platform: ## because MacOSX can show names that are wider than the comboBox
            self.setSizeAdjustPolicy(QtGui.QComboBox.AdjustToMinimumContentsLength)
            #self.setMinimumContentsLength(10)
        
        if items is not None:
            self.addItems(items)
            if default is not None:
                self.setValue(default)
    
    def setValue(self, value):
        ind = self.findText(value)
        if ind == -1:
            return
        #self.value = value
        self.setCurrentIndex(ind)    
        
    def updateList(self, items):
        prevVal = str(self.currentText())
        try:
            self.blockSignals(True)
            self.clear()
            self.addItems(items)
            self.setValue(prevVal)
            
        finally:
            self.blockSignals(False)
            
        if str(self.currentText()) != prevVal:
            self.currentIndexChanged.emit(self.currentIndex())
        <|MERGE_RESOLUTION|>--- conflicted
+++ resolved
@@ -1,11 +1,6 @@
-<<<<<<< HEAD
-from pyqtgraph.Qt import QtGui, QtCore
-from pyqtgraph.SignalProxy import SignalProxy
-import sys
-=======
 from ..Qt import QtGui, QtCore
 from ..SignalProxy import SignalProxy
->>>>>>> f4e0f091
+import sys
 
 
 class ComboBox(QtGui.QComboBox):
