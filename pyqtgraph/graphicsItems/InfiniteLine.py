from ..Qt import QtGui, QtCore
from ..Point import Point
from .GraphicsObject import GraphicsObject
from .. import functions as fn
import numpy as np
import weakref


__all__ = ['InfiniteLine']
class InfiniteLine(GraphicsObject):
    """
    **Bases:** :class:`GraphicsObject <pyqtgraph.GraphicsObject>`
    
    Displays a line of infinite length.
    This line may be dragged to indicate a position in data coordinates.
    
    =============================== ===================================================
    **Signals:**
    sigDragged(self)
    sigPositionChangeFinished(self)
    sigPositionChanged(self)
    =============================== ===================================================
    """
    
    sigDragged = QtCore.Signal(object)
    sigPositionChangeFinished = QtCore.Signal(object)
    sigPositionChanged = QtCore.Signal(object)
    
    def __init__(self, pos=None, angle=90, pen=None, movable=False, bounds=None):
        """
        =============== ==================================================================
        **Arguments:**
        pos             Position of the line. This can be a QPointF or a single value for
                        vertical/horizontal lines.
        angle           Angle of line in degrees. 0 is horizontal, 90 is vertical.
        pen             Pen to use when drawing line. Can be any arguments that are valid
                        for :func:`mkPen <pyqtgraph.mkPen>`. Default pen is transparent
                        yellow.
        movable         If True, the line can be dragged to a new position by the user.
        bounds          Optional [min, max] bounding values. Bounds are only valid if the
                        line is vertical or horizontal.
        =============== ==================================================================
        """
        
        GraphicsObject.__init__(self)
        
        if bounds is None:              ## allowed value boundaries for orthogonal lines
            self.maxRange = [None, None]
        else:
            self.maxRange = bounds
        self.moving = False
        self.setMovable(movable)
        self.mouseHovering = False
        self.p = [0, 0]
        self.setAngle(angle)
        if pos is None:
            pos = Point(0,0)
        self.setPos(pos)

        if pen is None:
            pen = (200, 200, 100)
        
        self.setPen(pen)
        self.setHoverPen(color=(255,0,0), width=self.pen.width())
        self.currentPen = self.pen
      
    def setMovable(self, m):
        """Set whether the line is movable by the user."""
        self.movable = m
        self.setAcceptHoverEvents(m)
      
    def setBounds(self, bounds):
        """Set the (minimum, maximum) allowable values when dragging."""
        self.maxRange = bounds
        self.setValue(self.value())
        
    def setPen(self, *args, **kwargs):
        """Set the pen for drawing the line. Allowable arguments are any that are valid 
        for :func:`mkPen <pyqtgraph.mkPen>`."""
        self.pen = fn.mkPen(*args, **kwargs)
        if not self.mouseHovering:
            self.currentPen = self.pen
            self.update()
        
    def setHoverPen(self, *args, **kwargs):
        """Set the pen for drawing the line while the mouse hovers over it. 
        Allowable arguments are any that are valid 
        for :func:`mkPen <pyqtgraph.mkPen>`.
        
        If the line is not movable, then hovering is also disabled.
        
        Added in version 0.9.9."""
        self.hoverPen = fn.mkPen(*args, **kwargs)
        if self.mouseHovering:
            self.currentPen = self.hoverPen
            self.update()
        
    def setAngle(self, angle):
        """
        Takes angle argument in degrees.
        0 is horizontal; 90 is vertical.
        
        Note that the use of value() and setValue() changes if the line is 
        not vertical or horizontal.
        """
        self.angle = ((angle+45) % 180) - 45   ##  -45 <= angle < 135
        self.resetTransform()
        self.rotate(self.angle)
        self.update()
        
    def setPos(self, pos):
        
        if type(pos) in [list, tuple]:
            newPos = pos
        elif isinstance(pos, QtCore.QPointF):
            newPos = [pos.x(), pos.y()]
        else:
            if self.angle == 90:
                newPos = [pos, 0]
            elif self.angle == 0:
                newPos = [0, pos]
            else:
                raise Exception("Must specify 2D coordinate for non-orthogonal lines.")
            
        ## check bounds (only works for orthogonal lines)
        if self.angle == 90:
            if self.maxRange[0] is not None:    
                newPos[0] = max(newPos[0], self.maxRange[0])
            if self.maxRange[1] is not None:
                newPos[0] = min(newPos[0], self.maxRange[1])
        elif self.angle == 0:
            if self.maxRange[0] is not None:
                newPos[1] = max(newPos[1], self.maxRange[0])
            if self.maxRange[1] is not None:
                newPos[1] = min(newPos[1], self.maxRange[1])
            
        if self.p != newPos:
            self.p = newPos
            GraphicsObject.setPos(self, Point(self.p))
            self.update()
            self.sigPositionChanged.emit(self)

    def getXPos(self):
        return self.p[0]
        
    def getYPos(self):
        return self.p[1]
        
    def getPos(self):
        return self.p

    def value(self):
        """Return the value of the line. Will be a single number for horizontal and 
        vertical lines, and a list of [x,y] values for diagonal lines."""
        if self.angle%180 == 0:
            return self.getYPos()
        elif self.angle%180 == 90:
            return self.getXPos()
        else:
            return self.getPos()
                
    def setValue(self, v):
        """Set the position of the line. If line is horizontal or vertical, v can be 
        a single value. Otherwise, a 2D coordinate must be specified (list, tuple and 
        QPointF are all acceptable)."""
        self.setPos(v)

    ## broken in 4.7
    #def itemChange(self, change, val):
        #if change in [self.ItemScenePositionHasChanged, self.ItemSceneHasChanged]:
            #self.updateLine()
            #print "update", change
            #print self.getBoundingParents()
        #else:
            #print "ignore", change
        #return GraphicsObject.itemChange(self, change, val)
                
    def boundingRect(self):
        #br = UIGraphicsItem.boundingRect(self)
        br = self.viewRect()
        ## add a 4-pixel radius around the line for mouse interaction.
        
        px = self.pixelLength(direction=Point(1,0), ortho=True)  ## get pixel length orthogonal to the line
        if px is None:
            px = 0
        w = (max(4, self.pen.width()/2, self.hoverPen.width()/2)+1) * px
        br.setBottom(-w)
        br.setTop(w)
        return br.normalized()
    
    def paint(self, p, *args):
        br = self.boundingRect()
        p.setPen(self.currentPen)
        p.drawLine(Point(br.right(), 0), Point(br.left(), 0))
        
    def dataBounds(self, axis, frac=1.0, orthoRange=None):
        if axis == 0:
            return None   ## x axis should never be auto-scaled
        else:
            return (0,0)
<<<<<<< HEAD

=======
        
>>>>>>> 52d7f214
    def mouseDragEvent(self, ev):
        if self.movable and ev.button() == QtCore.Qt.LeftButton:
            if ev.isStart():
                self.moving = True
                self.cursorOffset = self.pos() - self.mapToParent(ev.buttonDownPos())
                self.startPosition = self.pos()
            ev.accept()
            
            if not self.moving:
                return
                
            self.setPos(self.cursorOffset + self.mapToParent(ev.pos()))
            self.sigDragged.emit(self)
            if ev.isFinish():
                self.moving = False
                self.sigPositionChangeFinished.emit(self)
            
    def mouseClickEvent(self, ev):
        if self.moving and ev.button() == QtCore.Qt.RightButton:
            ev.accept()
            self.setPos(self.startPosition)
            self.moving = False
            self.sigDragged.emit(self)
            self.sigPositionChangeFinished.emit(self)

    def hoverEvent(self, ev):
        if (not ev.isExit()) and self.movable and ev.acceptDrags(QtCore.Qt.LeftButton):
            self.setMouseHover(True)
        else:
            self.setMouseHover(False)

    def setMouseHover(self, hover):
        ## Inform the item that the mouse is (not) hovering over it
        if self.mouseHovering == hover:
            return
        self.mouseHovering = hover
        if hover:
            self.currentPen = self.hoverPen
        else:
            self.currentPen = self.pen
        self.update()<|MERGE_RESOLUTION|>--- conflicted
+++ resolved
@@ -198,11 +198,7 @@
             return None   ## x axis should never be auto-scaled
         else:
             return (0,0)
-<<<<<<< HEAD
-
-=======
-        
->>>>>>> 52d7f214
+
     def mouseDragEvent(self, ev):
         if self.movable and ev.button() == QtCore.Qt.LeftButton:
             if ev.isStart():
